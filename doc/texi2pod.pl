--- conflicted
+++ resolved
@@ -332,30 +332,16 @@
 
 die "No filename or title\n" unless defined $fn && defined $tl;
 
-<<<<<<< HEAD
+# always use utf8
+print "=encoding utf8\n\n";
+
 $chapters{NAME} = "$fn \- $tl\n";
 $chapters{FOOTNOTES} .= "=back\n" if exists $chapters{FOOTNOTES};
-
-# always use utf8
-print "=encoding utf8\n\n";
 
 unshift @chapters_sequence, "NAME";
 for $chapter (@chapters_sequence) {
     if (exists $chapters{$chapter}) {
         $head = uc($chapter);
-=======
-# always use utf8
-print "=encoding utf8\n\n";
-
-$sects{NAME} = "$fn \- $tl\n";
-$sects{FOOTNOTES} .= "=back\n" if exists $sects{FOOTNOTES};
-
-unshift @sects_sequence, "NAME";
-for $sect (@sects_sequence) {
-    if(exists $sects{$sect}) {
-        $head = $sect;
-        $head =~ s/SEEALSO/SEE ALSO/;
->>>>>>> 94f08432
         print "=head1 $head\n\n";
         print scalar unmunge ($chapters{$chapter});
         print "\n";

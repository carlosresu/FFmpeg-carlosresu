--- conflicted
+++ resolved
@@ -71,11 +71,7 @@
 produce fully qualified JPEG images.
 
 @example
-<<<<<<< HEAD
-ffmpeg -i mjpeg-movie.avi -c:v copy -vbsf mjpeg2jpeg frame_%d.jpg
-=======
-avconv -i mjpeg-movie.avi -c:v copy -bsf:v mjpeg2jpeg frame_%d.jpg
->>>>>>> d6a77e2b
+ffmpeg -i mjpeg-movie.avi -c:v copy -bsf:v mjpeg2jpeg frame_%d.jpg
 exiftran -i -9 frame*.jpg
 ffmpeg -i frame_%d.jpg -c:v copy rotated.avi
 @end example

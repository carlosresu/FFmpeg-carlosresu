--- conflicted
+++ resolved
@@ -131,13 +131,8 @@
     for (s->mb_x=0; s->mb_x<(avctx->width+15)/16; s->mb_x++)
     {
         if (tqi_decode_mb(s, t->block) < 0)
-<<<<<<< HEAD
             goto end;
-        tqi_idct_put(t, t->block);
-=======
-            break;
         tqi_idct_put(t, frame, t->block);
->>>>>>> 759001c5
     }
     end:
 

--- conflicted
+++ resolved
@@ -30,11 +30,8 @@
 #include "bswapdsp.h"
 #include "cabac.h"
 #include "get_bits.h"
-<<<<<<< HEAD
 #include "hevcpred.h"
-=======
 #include "h2645_parse.h"
->>>>>>> fa936a30
 #include "hevcdsp.h"
 #include "internal.h"
 #include "thread.h"
@@ -750,49 +747,6 @@
     uint8_t flags;
 } HEVCFrame;
 
-<<<<<<< HEAD
-typedef struct HEVCNAL {
-    uint8_t *rbsp_buffer;
-    int rbsp_buffer_size;
-
-    int size;
-    const uint8_t *data;
-
-    int raw_size;
-    const uint8_t *raw_data;
-
-    GetBitContext gb;
-
-    enum NALUnitType type;
-    int temporal_id;
-
-    int skipped_bytes;
-    int skipped_bytes_pos_size;
-    int *skipped_bytes_pos;
-} HEVCNAL;
-
-/* an input packet split into unescaped NAL units */
-typedef struct HEVCPacket {
-    HEVCNAL *nals;
-    int nb_nals;
-    int nals_allocated;
-} HEVCPacket;
-=======
-struct HEVCContext;
-
-typedef struct HEVCPredContext {
-    void (*intra_pred[4])(struct HEVCContext *s, int x0, int y0, int c_idx);
-
-    void (*pred_planar[4])(uint8_t *src, const uint8_t *top,
-                           const uint8_t *left, ptrdiff_t stride);
-    void (*pred_dc)(uint8_t *src, const uint8_t *top, const uint8_t *left,
-                    ptrdiff_t stride, int log2_size, int c_idx);
-    void (*pred_angular[4])(uint8_t *src, const uint8_t *top,
-                            const uint8_t *left, ptrdiff_t stride,
-                            int c_idx, int mode);
-} HEVCPredContext;
->>>>>>> fa936a30
-
 typedef struct HEVCLocalContext {
     uint8_t cabac_state[HEVC_CONTEXTS];
 
@@ -921,16 +875,12 @@
     uint16_t seq_decode;
     uint16_t seq_output;
 
-<<<<<<< HEAD
     int enable_parallel_tiles;
     int wpp_err;
 
     const uint8_t *data;
 
-    HEVCPacket pkt;
-=======
     H2645Packet pkt;
->>>>>>> fa936a30
     // type of the first VCL NAL of the current frame
     enum NALUnitType first_nal_type;
 

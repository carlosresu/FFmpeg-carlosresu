/*
 * GIF decoder
 * Copyright (c) 2003 Fabrice Bellard
 * Copyright (c) 2006 Baptiste Coudurier
 * Copyright (c) 2012 Vitaliy E Sugrobov
 *
 * This file is part of FFmpeg.
 *
 * FFmpeg is free software; you can redistribute it and/or
 * modify it under the terms of the GNU Lesser General Public
 * License as published by the Free Software Foundation; either
 * version 2.1 of the License, or (at your option) any later version.
 *
 * FFmpeg is distributed in the hope that it will be useful,
 * but WITHOUT ANY WARRANTY; without even the implied warranty of
 * MERCHANTABILITY or FITNESS FOR A PARTICULAR PURPOSE.  See the GNU
 * Lesser General Public License for more details.
 *
 * You should have received a copy of the GNU Lesser General Public
 * License along with FFmpeg; if not, write to the Free Software
 * Foundation, Inc., 51 Franklin Street, Fifth Floor, Boston, MA 02110-1301 USA
 */

#include "libavutil/imgutils.h"
#include "libavutil/opt.h"
#include "avcodec.h"
#include "bytestream.h"
#include "internal.h"
#include "lzw.h"
#include "gif.h"

/* This value is intentionally set to "transparent white" color.
 * It is much better to have white background instead of black
 * when gif image converted to format which not support transparency.
 */
#define GIF_TRANSPARENT_COLOR    0x00ffffff

typedef struct GifState {
    const AVClass *class;
    AVFrame *frame;
    int screen_width;
    int screen_height;
    int has_global_palette;
    int bits_per_pixel;
    uint32_t bg_color;
    int background_color_index;
    int transparent_color_index;
    int color_resolution;
    /* intermediate buffer for storing color indices
     * obtained from lzw-encoded data stream */
    uint8_t *idx_line;
    int idx_line_size;

    /* after the frame is displayed, the disposal method is used */
    int gce_prev_disposal;
    int gce_disposal;
    /* rectangle describing area that must be disposed */
    int gce_l, gce_t, gce_w, gce_h;
    /* depending on disposal method we store either part of the image
     * drawn on the canvas or background color that
     * should be used upon disposal */
    uint32_t * stored_img;
    int stored_img_size;
    int stored_bg_color;

    GetByteContext gb;
    LZWState *lzw;

    /* aux buffers */
    uint32_t global_palette[256];
    uint32_t local_palette[256];

    AVCodecContext *avctx;
    int keyframe;
    int keyframe_ok;
    int trans_color;    /**< color value that is used instead of transparent color */
} GifState;

static void gif_read_palette(GifState *s, uint32_t *pal, int nb)
{
    int i;

    for (i = 0; i < nb; i++, pal++)
        *pal = (0xffu << 24) | bytestream2_get_be24u(&s->gb);
}

static void gif_fill(AVFrame *picture, uint32_t color)
{
    uint32_t *p = (uint32_t *)picture->data[0];
    uint32_t *p_end = p + (picture->linesize[0] / sizeof(uint32_t)) * picture->height;

    for (; p < p_end; p++)
        *p = color;
}

static void gif_fill_rect(AVFrame *picture, uint32_t color, int l, int t, int w, int h)
{
    const int linesize = picture->linesize[0] / sizeof(uint32_t);
    const uint32_t *py = (uint32_t *)picture->data[0] + t * linesize;
    const uint32_t *pr, *pb = py + h * linesize;
    uint32_t *px;

    for (; py < pb; py += linesize) {
        px = (uint32_t *)py + l;
        pr = px + w;

        for (; px < pr; px++)
            *px = color;
    }
}

static void gif_copy_img_rect(const uint32_t *src, uint32_t *dst,
                              int linesize, int l, int t, int w, int h)
{
    const int y_start = t * linesize;
    const uint32_t *src_px,
                   *src_py = src + y_start,
                   *dst_py = dst + y_start;
    const uint32_t *src_pb = src_py + h * linesize;
    uint32_t *dst_px;

    for (; src_py < src_pb; src_py += linesize, dst_py += linesize) {
        src_px = src_py + l;
        dst_px = (uint32_t *)dst_py + l;

        memcpy(dst_px, src_px, w * sizeof(uint32_t));
    }
}

static int gif_read_image(GifState *s, AVFrame *frame)
{
    int left, top, width, height, bits_per_pixel, code_size, flags;
    int is_interleaved, has_local_palette, y, pass, y1, linesize, pal_size;
    uint32_t *ptr, *pal, *px, *pr, *ptr1;
    int ret;
    uint8_t *idx;

    /* At least 9 bytes of Image Descriptor. */
    if (bytestream2_get_bytes_left(&s->gb) < 9)
        return AVERROR_INVALIDDATA;

    left   = bytestream2_get_le16u(&s->gb);
    top    = bytestream2_get_le16u(&s->gb);
    width  = bytestream2_get_le16u(&s->gb);
    height = bytestream2_get_le16u(&s->gb);
    flags  = bytestream2_get_byteu(&s->gb);
    is_interleaved = flags & 0x40;
    has_local_palette = flags & 0x80;
    bits_per_pixel = (flags & 0x07) + 1;

    av_dlog(s->avctx, "image x=%d y=%d w=%d h=%d\n", left, top, width, height);

    if (has_local_palette) {
        pal_size = 1 << bits_per_pixel;

        if (bytestream2_get_bytes_left(&s->gb) < pal_size * 3)
            return AVERROR_INVALIDDATA;

        gif_read_palette(s, s->local_palette, pal_size);
        pal = s->local_palette;
    } else {
        if (!s->has_global_palette) {
            av_log(s->avctx, AV_LOG_ERROR, "picture doesn't have either global or local palette.\n");
            return AVERROR_INVALIDDATA;
        }

        pal = s->global_palette;
    }

    if (s->keyframe) {
        if (s->transparent_color_index == -1 && s->has_global_palette) {
            /* transparency wasn't set before the first frame, fill with background color */
            gif_fill(frame, s->bg_color);
        } else {
            /* otherwise fill with transparent color.
             * this is necessary since by default picture filled with 0x80808080. */
            gif_fill(frame, s->trans_color);
        }
    }

    /* verify that all the image is inside the screen dimensions */
    if (left + width > s->screen_width ||
        top + height > s->screen_height) {
        av_log(s->avctx, AV_LOG_ERROR, "image is outside the screen dimensions.\n");
        return AVERROR_INVALIDDATA;
    }
    if (width <= 0 || height <= 0) {
        av_log(s->avctx, AV_LOG_ERROR, "Invalid image dimensions.\n");
        return AVERROR_INVALIDDATA;
    }

    /* process disposal method */
    if (s->gce_prev_disposal == GCE_DISPOSAL_BACKGROUND) {
        gif_fill_rect(frame, s->stored_bg_color, s->gce_l, s->gce_t, s->gce_w, s->gce_h);
    } else if (s->gce_prev_disposal == GCE_DISPOSAL_RESTORE) {
        gif_copy_img_rect(s->stored_img, (uint32_t *)frame->data[0],
            frame->linesize[0] / sizeof(uint32_t), s->gce_l, s->gce_t, s->gce_w, s->gce_h);
    }

    s->gce_prev_disposal = s->gce_disposal;

    if (s->gce_disposal != GCE_DISPOSAL_NONE) {
        s->gce_l = left;  s->gce_t = top;
        s->gce_w = width; s->gce_h = height;

        if (s->gce_disposal == GCE_DISPOSAL_BACKGROUND) {
            if (s->transparent_color_index >= 0)
                s->stored_bg_color = s->trans_color;
            else
                s->stored_bg_color = s->bg_color;
        } else if (s->gce_disposal == GCE_DISPOSAL_RESTORE) {
            av_fast_malloc(&s->stored_img, &s->stored_img_size, frame->linesize[0] * frame->height);
            if (!s->stored_img)
                return AVERROR(ENOMEM);

            gif_copy_img_rect((uint32_t *)frame->data[0], s->stored_img,
                frame->linesize[0] / sizeof(uint32_t), left, top, width, height);
        }
    }

    /* Expect at least 2 bytes: 1 for lzw code size and 1 for block size. */
    if (bytestream2_get_bytes_left(&s->gb) < 2)
        return AVERROR_INVALIDDATA;

    /* now get the image data */
    code_size = bytestream2_get_byteu(&s->gb);
    if ((ret = ff_lzw_decode_init(s->lzw, code_size, s->gb.buffer,
                                  bytestream2_get_bytes_left(&s->gb), FF_LZW_GIF)) < 0) {
        av_log(s->avctx, AV_LOG_ERROR, "LZW init failed\n");
        return ret;
    }

    /* read all the image */
    linesize = frame->linesize[0] / sizeof(uint32_t);
    ptr1 = (uint32_t *)frame->data[0] + top * linesize + left;
    ptr = ptr1;
    pass = 0;
    y1 = 0;
    for (y = 0; y < height; y++) {
        int count = ff_lzw_decode(s->lzw, s->idx_line, width);
        if (count != width) {
            if (count)
                av_log(s->avctx, AV_LOG_ERROR, "LZW decode failed\n");
            goto decode_tail;
        }

        pr = ptr + width;

        for (px = ptr, idx = s->idx_line; px < pr; px++, idx++) {
            if (*idx != s->transparent_color_index)
                *px = pal[*idx];
        }

        if (is_interleaved) {
            switch(pass) {
            default:
            case 0:
            case 1:
                y1 += 8;
                ptr += linesize * 8;
                break;
            case 2:
                y1 += 4;
                ptr += linesize * 4;
                break;
            case 3:
                y1 += 2;
                ptr += linesize * 2;
                break;
            }
            while (y1 >= height) {
<<<<<<< HEAD
                y1 = 4 >> pass;
=======
                y1  = 4 >> pass;
>>>>>>> 92888e9e
                ptr = ptr1 + linesize * y1;
                pass++;
            }
        } else {
            ptr += linesize;
        }
    }

 decode_tail:
    /* read the garbage data until end marker is found */
    ff_lzw_decode_tail(s->lzw);

    /* Graphic Control Extension's scope is single frame.
     * Remove its influence. */
    s->transparent_color_index = -1;
    s->gce_disposal = GCE_DISPOSAL_NONE;

    return 0;
}

static int gif_read_extension(GifState *s)
{
    int ext_code, ext_len, gce_flags, gce_transparent_index;

    /* There must be at least 2 bytes:
     * 1 for extension label and 1 for extension length. */
    if (bytestream2_get_bytes_left(&s->gb) < 2)
        return AVERROR_INVALIDDATA;

    ext_code = bytestream2_get_byteu(&s->gb);
    ext_len  = bytestream2_get_byteu(&s->gb);

    av_dlog(s->avctx, "ext_code=0x%x len=%d\n", ext_code, ext_len);

    switch(ext_code) {
    case GIF_GCE_EXT_LABEL:
        if (ext_len != 4)
            goto discard_ext;

        /* We need at least 5 bytes more: 4 is for extension body
         * and 1 for next block size. */
        if (bytestream2_get_bytes_left(&s->gb) < 5)
            return AVERROR_INVALIDDATA;

        gce_flags    = bytestream2_get_byteu(&s->gb);
        bytestream2_skipu(&s->gb, 2);    // delay during which the frame is shown
        gce_transparent_index = bytestream2_get_byteu(&s->gb);
        if (gce_flags & 0x01)
            s->transparent_color_index = gce_transparent_index;
        else
            s->transparent_color_index = -1;
        s->gce_disposal = (gce_flags >> 2) & 0x7;

        av_dlog(s->avctx, "gce_flags=%x tcolor=%d disposal=%d\n",
               gce_flags,
               s->transparent_color_index, s->gce_disposal);

        if (s->gce_disposal > 3) {
            s->gce_disposal = GCE_DISPOSAL_NONE;
            av_dlog(s->avctx, "invalid value in gce_disposal (%d). Using default value of 0.\n", ext_len);
        }

        ext_len = bytestream2_get_byteu(&s->gb);
        break;
    }

    /* NOTE: many extension blocks can come after */
 discard_ext:
    while (ext_len) {
        /* There must be at least ext_len bytes and 1 for next block size byte. */
        if (bytestream2_get_bytes_left(&s->gb) < ext_len + 1)
            return AVERROR_INVALIDDATA;

        bytestream2_skipu(&s->gb, ext_len);
        ext_len = bytestream2_get_byteu(&s->gb);

        av_dlog(s->avctx, "ext_len1=%d\n", ext_len);
    }
    return 0;
}

static int gif_read_header1(GifState *s)
{
    uint8_t sig[6];
    int v, n;
    int background_color_index;

    if (bytestream2_get_bytes_left(&s->gb) < 13)
        return AVERROR_INVALIDDATA;

    /* read gif signature */
    bytestream2_get_bufferu(&s->gb, sig, 6);
    if (memcmp(sig, gif87a_sig, 6) &&
        memcmp(sig, gif89a_sig, 6))
        return AVERROR_INVALIDDATA;

    /* read screen header */
    s->transparent_color_index = -1;
    s->screen_width  = bytestream2_get_le16u(&s->gb);
    s->screen_height = bytestream2_get_le16u(&s->gb);

    v = bytestream2_get_byteu(&s->gb);
    s->color_resolution = ((v & 0x70) >> 4) + 1;
    s->has_global_palette = (v & 0x80);
    s->bits_per_pixel = (v & 0x07) + 1;
    background_color_index = bytestream2_get_byteu(&s->gb);
    n = bytestream2_get_byteu(&s->gb);
    if (n) {
        s->avctx->sample_aspect_ratio.num = n + 15;
        s->avctx->sample_aspect_ratio.den = 64;
    }

    av_dlog(s->avctx, "screen_w=%d screen_h=%d bpp=%d global_palette=%d\n",
           s->screen_width, s->screen_height, s->bits_per_pixel,
           s->has_global_palette);

    if (s->has_global_palette) {
        s->background_color_index = background_color_index;
        n = 1 << s->bits_per_pixel;
        if (bytestream2_get_bytes_left(&s->gb) < n * 3)
            return AVERROR_INVALIDDATA;

        gif_read_palette(s, s->global_palette, n);
        s->bg_color = s->global_palette[s->background_color_index];
    } else
        s->background_color_index = -1;

    return 0;
}

static int gif_parse_next_image(GifState *s, AVFrame *frame)
{
    while (bytestream2_get_bytes_left(&s->gb) > 0) {
        int code = bytestream2_get_byte(&s->gb);
        int ret;

        av_log(s->avctx, AV_LOG_DEBUG, "code=%02x '%c'\n", code, code);

        switch (code) {
        case GIF_IMAGE_SEPARATOR:
            return gif_read_image(s, frame);
        case GIF_EXTENSION_INTRODUCER:
            if ((ret = gif_read_extension(s)) < 0)
                return ret;
            break;
        case GIF_TRAILER:
            /* end of image */
            return AVERROR_EOF;
        default:
            /* erroneous block label */
            return AVERROR_INVALIDDATA;
        }
    }
    return AVERROR_EOF;
}

static av_cold int gif_decode_init(AVCodecContext *avctx)
{
    GifState *s = avctx->priv_data;

    s->avctx = avctx;

    avctx->pix_fmt = AV_PIX_FMT_RGB32;
    s->frame = av_frame_alloc();
    if (!s->frame)
        return AVERROR(ENOMEM);
    ff_lzw_decode_open(&s->lzw);
    return 0;
}

static int gif_decode_frame(AVCodecContext *avctx, void *data, int *got_frame, AVPacket *avpkt)
{
    GifState *s = avctx->priv_data;
    int ret;

    bytestream2_init(&s->gb, avpkt->data, avpkt->size);

    s->frame->pts     = avpkt->pts;
    s->frame->pkt_pts = avpkt->pts;
    s->frame->pkt_dts = avpkt->dts;
    av_frame_set_pkt_duration(s->frame, avpkt->duration);

    if (avpkt->size >= 6) {
        s->keyframe = memcmp(avpkt->data, gif87a_sig, 6) == 0 ||
                      memcmp(avpkt->data, gif89a_sig, 6) == 0;
    } else {
        s->keyframe = 0;
    }

    if (s->keyframe) {
        s->keyframe_ok = 0;
        s->gce_prev_disposal = GCE_DISPOSAL_NONE;
        if ((ret = gif_read_header1(s)) < 0)
            return ret;

        if ((ret = ff_set_dimensions(avctx, s->screen_width, s->screen_height)) < 0)
            return ret;

        av_frame_unref(s->frame);
        if ((ret = ff_get_buffer(avctx, s->frame, 0)) < 0)
            return ret;

        av_fast_malloc(&s->idx_line, &s->idx_line_size, s->screen_width);
        if (!s->idx_line)
            return AVERROR(ENOMEM);

        s->frame->pict_type = AV_PICTURE_TYPE_I;
        s->frame->key_frame = 1;
        s->keyframe_ok = 1;
    } else {
        if (!s->keyframe_ok) {
            av_log(avctx, AV_LOG_ERROR, "cannot decode frame without keyframe\n");
            return AVERROR_INVALIDDATA;
        }

        if ((ret = ff_reget_buffer(avctx, s->frame)) < 0)
            return ret;

        s->frame->pict_type = AV_PICTURE_TYPE_P;
        s->frame->key_frame = 0;
    }

    ret = gif_parse_next_image(s, s->frame);
    if (ret < 0)
        return ret;

    if ((ret = av_frame_ref(data, s->frame)) < 0)
        return ret;
    *got_frame = 1;

    return bytestream2_tell(&s->gb);
}

static av_cold int gif_decode_close(AVCodecContext *avctx)
{
    GifState *s = avctx->priv_data;

    ff_lzw_decode_close(&s->lzw);
    av_frame_free(&s->frame);
    av_freep(&s->idx_line);
    av_freep(&s->stored_img);

    return 0;
}

static const AVOption options[] = {
    { "trans_color", "color value (ARGB) that is used instead of transparent color",
      offsetof(GifState, trans_color), AV_OPT_TYPE_INT,
      {.i64 = GIF_TRANSPARENT_COLOR}, 0, 0xffffffff,
      AV_OPT_FLAG_DECODING_PARAM|AV_OPT_FLAG_VIDEO_PARAM },
    { NULL },
};

static const AVClass decoder_class = {
    .class_name = "gif decoder",
    .item_name  = av_default_item_name,
    .option     = options,
    .version    = LIBAVUTIL_VERSION_INT,
    .category   = AV_CLASS_CATEGORY_DECODER,
};

AVCodec ff_gif_decoder = {
    .name           = "gif",
    .long_name      = NULL_IF_CONFIG_SMALL("GIF (Graphics Interchange Format)"),
    .type           = AVMEDIA_TYPE_VIDEO,
    .id             = AV_CODEC_ID_GIF,
    .priv_data_size = sizeof(GifState),
    .init           = gif_decode_init,
    .close          = gif_decode_close,
    .decode         = gif_decode_frame,
    .capabilities   = CODEC_CAP_DR1,
    .priv_class     = &decoder_class,
};<|MERGE_RESOLUTION|>--- conflicted
+++ resolved
@@ -269,11 +269,7 @@
                 break;
             }
             while (y1 >= height) {
-<<<<<<< HEAD
-                y1 = 4 >> pass;
-=======
                 y1  = 4 >> pass;
->>>>>>> 92888e9e
                 ptr = ptr1 + linesize * y1;
                 pass++;
             }

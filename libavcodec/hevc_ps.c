--- conflicted
+++ resolved
@@ -87,6 +87,13 @@
         for (i = 0; i < FF_ARRAY_ELEMS(s->pps_list); i++)
             if (s->pps_list[i] && ((HEVCPPS*)s->pps_list[i]->data)->sps_id == id)
                 remove_pps(s, i);
+
+        if (s->sps_list[id] && s->sps == (HEVCSPS*)s->sps_list[id]->data) {
+            av_buffer_unref(&s->current_sps);
+            s->current_sps = av_buffer_ref(s->sps_list[id]);
+            if (!s->current_sps)
+                s->sps = NULL;
+        }
     }
     av_buffer_unref(&s->sps_list[id]);
 }
@@ -1173,21 +1180,7 @@
         !memcmp(s->sps_list[sps_id]->data, sps_buf->data, sps_buf->size)) {
         av_buffer_unref(&sps_buf);
     } else {
-<<<<<<< HEAD
-        for (i = 0; i < FF_ARRAY_ELEMS(s->pps_list); i++) {
-            if (s->pps_list[i] && ((HEVCPPS*)s->pps_list[i]->data)->sps_id == sps_id)
-                av_buffer_unref(&s->pps_list[i]);
-        }
-        if (s->sps_list[sps_id] && s->sps == (HEVCSPS*)s->sps_list[sps_id]->data) {
-            av_buffer_unref(&s->current_sps);
-            s->current_sps = av_buffer_ref(s->sps_list[sps_id]);
-            if (!s->current_sps)
-                s->sps = NULL;
-        }
-        av_buffer_unref(&s->sps_list[sps_id]);
-=======
         remove_sps(s, sps_id);
->>>>>>> df528b11
         s->sps_list[sps_id] = sps_buf;
     }
 
@@ -1593,17 +1586,13 @@
         }
     }
 
-<<<<<<< HEAD
     if (get_bits_left(gb) < 0) {
         av_log(s->avctx, AV_LOG_ERROR,
                "Overread PPS by %d bits\n", -get_bits_left(gb));
         goto err;
     }
 
-    av_buffer_unref(&s->pps_list[pps_id]);
-=======
     remove_pps(s, pps_id);
->>>>>>> df528b11
     s->pps_list[pps_id] = pps_buf;
 
     return 0;

--- conflicted
+++ resolved
@@ -797,12 +797,8 @@
     .init           = rv10_decode_init,
     .close          = rv10_decode_end,
     .decode         = rv10_decode_frame,
-<<<<<<< HEAD
-    .capabilities   = CODEC_CAP_DR1,
+    .capabilities   = AV_CODEC_CAP_DR1,
     .max_lowres     = 3,
-=======
-    .capabilities   = AV_CODEC_CAP_DR1,
->>>>>>> def97856
     .pix_fmts       = (const enum AVPixelFormat[]) {
         AV_PIX_FMT_YUV420P,
         AV_PIX_FMT_NONE

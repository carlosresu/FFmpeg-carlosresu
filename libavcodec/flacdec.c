/*
 * FLAC (Free Lossless Audio Codec) decoder
 * Copyright (c) 2003 Alex Beregszaszi
 *
 * This file is part of FFmpeg.
 *
 * FFmpeg is free software; you can redistribute it and/or
 * modify it under the terms of the GNU Lesser General Public
 * License as published by the Free Software Foundation; either
 * version 2.1 of the License, or (at your option) any later version.
 *
 * FFmpeg is distributed in the hope that it will be useful,
 * but WITHOUT ANY WARRANTY; without even the implied warranty of
 * MERCHANTABILITY or FITNESS FOR A PARTICULAR PURPOSE.  See the GNU
 * Lesser General Public License for more details.
 *
 * You should have received a copy of the GNU Lesser General Public
 * License along with FFmpeg; if not, write to the Free Software
 * Foundation, Inc., 51 Franklin Street, Fifth Floor, Boston, MA 02110-1301 USA
 */

/**
 * @file
 * FLAC (Free Lossless Audio Codec) decoder
 * @author Alex Beregszaszi
 * @see http://flac.sourceforge.net/
 *
 * This decoder can be used in 1 of 2 ways: Either raw FLAC data can be fed
 * through, starting from the initial 'fLaC' signature; or by passing the
 * 34-byte streaminfo structure through avctx->extradata[_size] followed
 * by data starting with the 0xFFF8 marker.
 */

#include <limits.h>

#include "libavutil/avassert.h"
#include "libavutil/channel_layout.h"
#include "libavutil/crc.h"
#include "avcodec.h"
#include "internal.h"
#include "get_bits.h"
#include "bytestream.h"
#include "golomb.h"
#include "flac.h"
#include "flacdata.h"
#include "flacdsp.h"
#include "thread.h"

typedef struct FLACContext {
    FLACSTREAMINFO

    AVCodecContext *avctx;                  ///< parent AVCodecContext
    GetBitContext gb;                       ///< GetBitContext initialized to start at the current frame

    int blocksize;                          ///< number of samples in the current frame
    int sample_shift;                       ///< shift required to make output samples 16-bit or 32-bit
    int ch_mode;                            ///< channel decorrelation type in the current frame
    int got_streaminfo;                     ///< indicates if the STREAMINFO has been read

    int32_t *decoded[FLAC_MAX_CHANNELS];    ///< decoded samples
    uint8_t *decoded_buffer;
    unsigned int decoded_buffer_size;

    FLACDSPContext dsp;
} FLACContext;

static int allocate_buffers(FLACContext *s);

static void flac_set_bps(FLACContext *s)
{
    enum AVSampleFormat req = s->avctx->request_sample_fmt;
    int need32 = s->bps > 16;
    int want32 = av_get_bytes_per_sample(req) > 2;
    int planar = av_sample_fmt_is_planar(req);

    if (need32 || want32) {
        if (planar)
            s->avctx->sample_fmt = AV_SAMPLE_FMT_S32P;
        else
            s->avctx->sample_fmt = AV_SAMPLE_FMT_S32;
        s->sample_shift = 32 - s->bps;
    } else {
        if (planar)
            s->avctx->sample_fmt = AV_SAMPLE_FMT_S16P;
        else
            s->avctx->sample_fmt = AV_SAMPLE_FMT_S16;
        s->sample_shift = 16 - s->bps;
    }
}

static av_cold int flac_decode_init(AVCodecContext *avctx)
{
    enum FLACExtradataFormat format;
    uint8_t *streaminfo;
    int ret;
    FLACContext *s = avctx->priv_data;
    s->avctx = avctx;

    /* for now, the raw FLAC header is allowed to be passed to the decoder as
       frame data instead of extradata. */
    if (!avctx->extradata)
        return 0;

    if (!avpriv_flac_is_extradata_valid(avctx, &format, &streaminfo))
        return AVERROR_INVALIDDATA;

    /* initialize based on the demuxer-supplied streamdata header */
    avpriv_flac_parse_streaminfo(avctx, (FLACStreaminfo *)s, streaminfo);
    ret = allocate_buffers(s);
    if (ret < 0)
        return ret;
    flac_set_bps(s);
    ff_flacdsp_init(&s->dsp, avctx->sample_fmt, s->bps);
    s->got_streaminfo = 1;

    return 0;
}

static void dump_headers(AVCodecContext *avctx, FLACStreaminfo *s)
{
    av_log(avctx, AV_LOG_DEBUG, "  Max Blocksize: %d\n", s->max_blocksize);
    av_log(avctx, AV_LOG_DEBUG, "  Max Framesize: %d\n", s->max_framesize);
    av_log(avctx, AV_LOG_DEBUG, "  Samplerate: %d\n", s->samplerate);
    av_log(avctx, AV_LOG_DEBUG, "  Channels: %d\n", s->channels);
    av_log(avctx, AV_LOG_DEBUG, "  Bits: %d\n", s->bps);
}

static int allocate_buffers(FLACContext *s)
{
    int buf_size;

    av_assert0(s->max_blocksize);

    buf_size = av_samples_get_buffer_size(NULL, s->channels, s->max_blocksize,
                                          AV_SAMPLE_FMT_S32P, 0);
    if (buf_size < 0)
        return buf_size;

    av_fast_malloc(&s->decoded_buffer, &s->decoded_buffer_size, buf_size);
    if (!s->decoded_buffer)
        return AVERROR(ENOMEM);

    return av_samples_fill_arrays((uint8_t **)s->decoded, NULL,
                                  s->decoded_buffer, s->channels,
                                  s->max_blocksize, AV_SAMPLE_FMT_S32P, 0);
}

/**
 * Parse the STREAMINFO from an inline header.
 * @param s the flac decoding context
 * @param buf input buffer, starting with the "fLaC" marker
 * @param buf_size buffer size
 * @return non-zero if metadata is invalid
 */
static int parse_streaminfo(FLACContext *s, const uint8_t *buf, int buf_size)
{
    int metadata_type, metadata_size, ret;

    if (buf_size < FLAC_STREAMINFO_SIZE+8) {
        /* need more data */
        return 0;
    }
    avpriv_flac_parse_block_header(&buf[4], NULL, &metadata_type, &metadata_size);
    if (metadata_type != FLAC_METADATA_TYPE_STREAMINFO ||
        metadata_size != FLAC_STREAMINFO_SIZE) {
        return AVERROR_INVALIDDATA;
    }
    avpriv_flac_parse_streaminfo(s->avctx, (FLACStreaminfo *)s, &buf[8]);
    ret = allocate_buffers(s);
    if (ret < 0)
        return ret;
    flac_set_bps(s);
    ff_flacdsp_init(&s->dsp, s->avctx->sample_fmt, s->bps);
    s->got_streaminfo = 1;

    return 0;
}

/**
 * Determine the size of an inline header.
 * @param buf input buffer, starting with the "fLaC" marker
 * @param buf_size buffer size
 * @return number of bytes in the header, or 0 if more data is needed
 */
static int get_metadata_size(const uint8_t *buf, int buf_size)
{
    int metadata_last, metadata_size;
    const uint8_t *buf_end = buf + buf_size;

    buf += 4;
    do {
        if (buf_end - buf < 4)
            return 0;
        avpriv_flac_parse_block_header(buf, &metadata_last, NULL, &metadata_size);
        buf += 4;
        if (buf_end - buf < metadata_size) {
            /* need more data in order to read the complete header */
            return 0;
        }
        buf += metadata_size;
    } while (!metadata_last);

    return buf_size - (buf_end - buf);
}

static int decode_residuals(FLACContext *s, int32_t *decoded, int pred_order)
{
    int i, tmp, partition, method_type, rice_order;
    int rice_bits, rice_esc;
    int samples;

    method_type = get_bits(&s->gb, 2);
    if (method_type > 1) {
        av_log(s->avctx, AV_LOG_ERROR, "illegal residual coding method %d\n",
               method_type);
        return AVERROR_INVALIDDATA;
    }

    rice_order = get_bits(&s->gb, 4);

    samples= s->blocksize >> rice_order;
    if (pred_order > samples) {
        av_log(s->avctx, AV_LOG_ERROR, "invalid predictor order: %i > %i\n",
               pred_order, samples);
        return AVERROR_INVALIDDATA;
    }

    rice_bits = 4 + method_type;
    rice_esc  = (1 << rice_bits) - 1;

    decoded += pred_order;
    i= pred_order;
    for (partition = 0; partition < (1 << rice_order); partition++) {
        tmp = get_bits(&s->gb, rice_bits);
        if (tmp == rice_esc) {
            tmp = get_bits(&s->gb, 5);
            for (; i < samples; i++)
                *decoded++ = get_sbits_long(&s->gb, tmp);
        } else {
            for (; i < samples; i++) {
                *decoded++ = get_sr_golomb_flac(&s->gb, tmp, INT_MAX, 0);
            }
        }
        i= 0;
    }

    return 0;
}

static int decode_subframe_fixed(FLACContext *s, int32_t *decoded,
                                 int pred_order, int bps)
{
    const int blocksize = s->blocksize;
<<<<<<< HEAD
    int av_uninit(a), av_uninit(b), av_uninit(c), av_uninit(d), i;
    int ret;
=======
    int a, b, c, d, i, ret;
>>>>>>> 45ee556d

    /* warm up samples */
    for (i = 0; i < pred_order; i++) {
        decoded[i] = get_sbits_long(&s->gb, bps);
    }

    if ((ret = decode_residuals(s, decoded, pred_order)) < 0)
        return ret;

    if (pred_order > 0)
        a = decoded[pred_order-1];
    if (pred_order > 1)
        b = a - decoded[pred_order-2];
    if (pred_order > 2)
        c = b - decoded[pred_order-2] + decoded[pred_order-3];
    if (pred_order > 3)
        d = c - decoded[pred_order-2] + 2*decoded[pred_order-3] - decoded[pred_order-4];

    switch (pred_order) {
    case 0:
        break;
    case 1:
        for (i = pred_order; i < blocksize; i++)
            decoded[i] = a += decoded[i];
        break;
    case 2:
        for (i = pred_order; i < blocksize; i++)
            decoded[i] = a += b += decoded[i];
        break;
    case 3:
        for (i = pred_order; i < blocksize; i++)
            decoded[i] = a += b += c += decoded[i];
        break;
    case 4:
        for (i = pred_order; i < blocksize; i++)
            decoded[i] = a += b += c += d += decoded[i];
        break;
    default:
        av_log(s->avctx, AV_LOG_ERROR, "illegal pred order %d\n", pred_order);
        return AVERROR_INVALIDDATA;
    }

    return 0;
}

static int decode_subframe_lpc(FLACContext *s, int32_t *decoded, int pred_order,
                               int bps)
{
    int i, ret;
    int coeff_prec, qlevel;
    int coeffs[32];

    /* warm up samples */
    for (i = 0; i < pred_order; i++) {
        decoded[i] = get_sbits_long(&s->gb, bps);
    }

    coeff_prec = get_bits(&s->gb, 4) + 1;
    if (coeff_prec == 16) {
        av_log(s->avctx, AV_LOG_ERROR, "invalid coeff precision\n");
        return AVERROR_INVALIDDATA;
    }
    qlevel = get_sbits(&s->gb, 5);
    if (qlevel < 0) {
        av_log(s->avctx, AV_LOG_ERROR, "qlevel %d not supported, maybe buggy stream\n",
               qlevel);
        return AVERROR_INVALIDDATA;
    }

    for (i = 0; i < pred_order; i++) {
        coeffs[pred_order - i - 1] = get_sbits(&s->gb, coeff_prec);
    }

    if ((ret = decode_residuals(s, decoded, pred_order)) < 0)
        return ret;

    s->dsp.lpc(decoded, coeffs, pred_order, qlevel, s->blocksize);

    return 0;
}

static inline int decode_subframe(FLACContext *s, int channel)
{
    int32_t *decoded = s->decoded[channel];
    int type, wasted = 0;
    int bps = s->bps;
    int i, tmp, ret;

    if (channel == 0) {
        if (s->ch_mode == FLAC_CHMODE_RIGHT_SIDE)
            bps++;
    } else {
        if (s->ch_mode == FLAC_CHMODE_LEFT_SIDE || s->ch_mode == FLAC_CHMODE_MID_SIDE)
            bps++;
    }

    if (get_bits1(&s->gb)) {
        av_log(s->avctx, AV_LOG_ERROR, "invalid subframe padding\n");
        return AVERROR_INVALIDDATA;
    }
    type = get_bits(&s->gb, 6);

    if (get_bits1(&s->gb)) {
        int left = get_bits_left(&s->gb);
        wasted = 1;
        if ( left < 0 ||
            (left < bps && !show_bits_long(&s->gb, left)) ||
                           !show_bits_long(&s->gb, bps)) {
            av_log(s->avctx, AV_LOG_ERROR,
                   "Invalid number of wasted bits > available bits (%d) - left=%d\n",
                   bps, left);
            return AVERROR_INVALIDDATA;
        }
        while (!get_bits1(&s->gb))
            wasted++;
        bps -= wasted;
    }
    if (bps > 32) {
        avpriv_report_missing_feature(s->avctx, "Decorrelated bit depth > 32");
        return AVERROR_PATCHWELCOME;
    }

//FIXME use av_log2 for types
    if (type == 0) {
        tmp = get_sbits_long(&s->gb, bps);
        for (i = 0; i < s->blocksize; i++)
            decoded[i] = tmp;
    } else if (type == 1) {
        for (i = 0; i < s->blocksize; i++)
            decoded[i] = get_sbits_long(&s->gb, bps);
    } else if ((type >= 8) && (type <= 12)) {
        if ((ret = decode_subframe_fixed(s, decoded, type & ~0x8, bps)) < 0)
            return ret;
    } else if (type >= 32) {
        if ((ret = decode_subframe_lpc(s, decoded, (type & ~0x20)+1, bps)) < 0)
            return ret;
    } else {
        av_log(s->avctx, AV_LOG_ERROR, "invalid coding type\n");
        return AVERROR_INVALIDDATA;
    }

    if (wasted) {
        int i;
        for (i = 0; i < s->blocksize; i++)
            decoded[i] <<= wasted;
    }

    return 0;
}

static int decode_frame(FLACContext *s)
{
    int i, ret;
    GetBitContext *gb = &s->gb;
    FLACFrameInfo fi;

    if ((ret = ff_flac_decode_frame_header(s->avctx, gb, &fi, 0)) < 0) {
        av_log(s->avctx, AV_LOG_ERROR, "invalid frame header\n");
<<<<<<< HEAD
        return AVERROR_INVALIDDATA;
=======
        return ret;
>>>>>>> 45ee556d
    }

    if (s->channels && fi.channels != s->channels && s->got_streaminfo) {
        s->channels = s->avctx->channels = fi.channels;
        ff_flac_set_channel_layout(s->avctx);
        ret = allocate_buffers(s);
        if (ret < 0)
            return ret;
    }
    s->channels = s->avctx->channels = fi.channels;
    if (!s->avctx->channel_layout)
        ff_flac_set_channel_layout(s->avctx);
    s->ch_mode = fi.ch_mode;

    if (!s->bps && !fi.bps) {
        av_log(s->avctx, AV_LOG_ERROR, "bps not found in STREAMINFO or frame header\n");
        return AVERROR_INVALIDDATA;
    }
    if (!fi.bps) {
        fi.bps = s->bps;
    } else if (s->bps && fi.bps != s->bps) {
        av_log(s->avctx, AV_LOG_ERROR, "switching bps mid-stream is not "
                                       "supported\n");
        return AVERROR_INVALIDDATA;
    }

    if (!s->bps) {
        s->bps = s->avctx->bits_per_raw_sample = fi.bps;
        flac_set_bps(s);
    }

    if (!s->max_blocksize)
        s->max_blocksize = FLAC_MAX_BLOCKSIZE;
    if (fi.blocksize > s->max_blocksize) {
        av_log(s->avctx, AV_LOG_ERROR, "blocksize %d > %d\n", fi.blocksize,
               s->max_blocksize);
        return AVERROR_INVALIDDATA;
    }
    s->blocksize = fi.blocksize;

    if (!s->samplerate && !fi.samplerate) {
        av_log(s->avctx, AV_LOG_ERROR, "sample rate not found in STREAMINFO"
                                        " or frame header\n");
        return AVERROR_INVALIDDATA;
    }
    if (fi.samplerate == 0)
        fi.samplerate = s->samplerate;
    s->samplerate = s->avctx->sample_rate = fi.samplerate;

    if (!s->got_streaminfo) {
        ret = allocate_buffers(s);
        if (ret < 0)
            return ret;
        ff_flacdsp_init(&s->dsp, s->avctx->sample_fmt, s->bps);
        s->got_streaminfo = 1;
        dump_headers(s->avctx, (FLACStreaminfo *)s);
    }

//    dump_headers(s->avctx, (FLACStreaminfo *)s);

    /* subframes */
    for (i = 0; i < s->channels; i++) {
        if ((ret = decode_subframe(s, i)) < 0)
            return ret;
    }

    align_get_bits(gb);

    /* frame footer */
    skip_bits(gb, 16); /* data crc */

    return 0;
}

static int flac_decode_frame(AVCodecContext *avctx, void *data,
                             int *got_frame_ptr, AVPacket *avpkt)
{
    AVFrame *frame     = data;
    ThreadFrame tframe = { .f = data };
    const uint8_t *buf = avpkt->data;
    int buf_size = avpkt->size;
    FLACContext *s = avctx->priv_data;
    int bytes_read = 0;
    int ret;

    *got_frame_ptr = 0;

    if (s->max_framesize == 0) {
        s->max_framesize =
            ff_flac_get_max_frame_size(s->max_blocksize ? s->max_blocksize : FLAC_MAX_BLOCKSIZE,
                                       FLAC_MAX_CHANNELS, 32);
    }

    if (buf_size > 5 && !memcmp(buf, "\177FLAC", 5)) {
        av_log(s->avctx, AV_LOG_DEBUG, "skiping flac header packet 1\n");
        return buf_size;
    }

    if (buf_size > 0 && (*buf & 0x7F) == FLAC_METADATA_TYPE_VORBIS_COMMENT) {
        av_log(s->avctx, AV_LOG_DEBUG, "skiping vorbis comment\n");
        return buf_size;
    }

    /* check that there is at least the smallest decodable amount of data.
       this amount corresponds to the smallest valid FLAC frame possible.
       FF F8 69 02 00 00 9A 00 00 34 46 */
    if (buf_size < FLAC_MIN_FRAME_SIZE)
        return buf_size;

    /* check for inline header */
    if (AV_RB32(buf) == MKBETAG('f','L','a','C')) {
        if (!s->got_streaminfo && (ret = parse_streaminfo(s, buf, buf_size))) {
            av_log(s->avctx, AV_LOG_ERROR, "invalid header\n");
<<<<<<< HEAD
            return AVERROR_INVALIDDATA;
=======
            return ret;
>>>>>>> 45ee556d
        }
        return get_metadata_size(buf, buf_size);
    }

    /* decode frame */
<<<<<<< HEAD
    if ((ret = init_get_bits8(&s->gb, buf, buf_size)) < 0)
        return ret;
    if ((ret = decode_frame(s)) < 0) {
        av_log(s->avctx, AV_LOG_ERROR, "decode_frame() failed\n");
        return ret;
    }
    bytes_read = get_bits_count(&s->gb)/8;

    if ((s->avctx->err_recognition & AV_EF_CRCCHECK) &&
        av_crc(av_crc_get_table(AV_CRC_16_ANSI),
               0, buf, bytes_read)) {
        av_log(s->avctx, AV_LOG_ERROR, "CRC error at PTS %"PRId64"\n", avpkt->pts);
        if (s->avctx->err_recognition & AV_EF_EXPLODE)
            return AVERROR_INVALIDDATA;
=======
    init_get_bits(&s->gb, buf, buf_size*8);
    if ((ret = decode_frame(s)) < 0) {
        av_log(s->avctx, AV_LOG_ERROR, "decode_frame() failed\n");
        return ret;
>>>>>>> 45ee556d
    }

    /* get output buffer */
    frame->nb_samples = s->blocksize;
    if ((ret = ff_thread_get_buffer(avctx, &tframe, 0)) < 0)
        return ret;

    s->dsp.decorrelate[s->ch_mode](frame->data, s->decoded, s->channels,
                                   s->blocksize, s->sample_shift);

    if (bytes_read > buf_size) {
        av_log(s->avctx, AV_LOG_ERROR, "overread: %d\n", bytes_read - buf_size);
        return AVERROR_INVALIDDATA;
    }
    if (bytes_read < buf_size) {
        av_log(s->avctx, AV_LOG_DEBUG, "underread: %d orig size: %d\n",
               buf_size - bytes_read, buf_size);
    }

    *got_frame_ptr = 1;

    return bytes_read;
}

static int init_thread_copy(AVCodecContext *avctx)
{
    FLACContext *s = avctx->priv_data;
    s->decoded_buffer = NULL;
    s->decoded_buffer_size = 0;
    s->avctx = avctx;
    if (s->max_blocksize)
        return allocate_buffers(s);
    return 0;
}

static av_cold int flac_decode_close(AVCodecContext *avctx)
{
    FLACContext *s = avctx->priv_data;

    av_freep(&s->decoded_buffer);

    return 0;
}

AVCodec ff_flac_decoder = {
    .name           = "flac",
    .type           = AVMEDIA_TYPE_AUDIO,
    .id             = AV_CODEC_ID_FLAC,
    .priv_data_size = sizeof(FLACContext),
    .init           = flac_decode_init,
    .close          = flac_decode_close,
    .decode         = flac_decode_frame,
    .init_thread_copy = ONLY_IF_THREADS_ENABLED(init_thread_copy),
    .capabilities   = CODEC_CAP_DR1 | CODEC_CAP_FRAME_THREADS,
    .long_name      = NULL_IF_CONFIG_SMALL("FLAC (Free Lossless Audio Codec)"),
    .sample_fmts    = (const enum AVSampleFormat[]) { AV_SAMPLE_FMT_S16,
                                                      AV_SAMPLE_FMT_S16P,
                                                      AV_SAMPLE_FMT_S32,
                                                      AV_SAMPLE_FMT_S32P,
                                                      AV_SAMPLE_FMT_NONE },
};<|MERGE_RESOLUTION|>--- conflicted
+++ resolved
@@ -251,12 +251,8 @@
                                  int pred_order, int bps)
 {
     const int blocksize = s->blocksize;
-<<<<<<< HEAD
     int av_uninit(a), av_uninit(b), av_uninit(c), av_uninit(d), i;
     int ret;
-=======
-    int a, b, c, d, i, ret;
->>>>>>> 45ee556d
 
     /* warm up samples */
     for (i = 0; i < pred_order; i++) {
@@ -415,11 +411,7 @@
 
     if ((ret = ff_flac_decode_frame_header(s->avctx, gb, &fi, 0)) < 0) {
         av_log(s->avctx, AV_LOG_ERROR, "invalid frame header\n");
-<<<<<<< HEAD
-        return AVERROR_INVALIDDATA;
-=======
-        return ret;
->>>>>>> 45ee556d
+        return ret;
     }
 
     if (s->channels && fi.channels != s->channels && s->got_streaminfo) {
@@ -533,17 +525,12 @@
     if (AV_RB32(buf) == MKBETAG('f','L','a','C')) {
         if (!s->got_streaminfo && (ret = parse_streaminfo(s, buf, buf_size))) {
             av_log(s->avctx, AV_LOG_ERROR, "invalid header\n");
-<<<<<<< HEAD
-            return AVERROR_INVALIDDATA;
-=======
             return ret;
->>>>>>> 45ee556d
         }
         return get_metadata_size(buf, buf_size);
     }
 
     /* decode frame */
-<<<<<<< HEAD
     if ((ret = init_get_bits8(&s->gb, buf, buf_size)) < 0)
         return ret;
     if ((ret = decode_frame(s)) < 0) {
@@ -558,12 +545,6 @@
         av_log(s->avctx, AV_LOG_ERROR, "CRC error at PTS %"PRId64"\n", avpkt->pts);
         if (s->avctx->err_recognition & AV_EF_EXPLODE)
             return AVERROR_INVALIDDATA;
-=======
-    init_get_bits(&s->gb, buf, buf_size*8);
-    if ((ret = decode_frame(s)) < 0) {
-        av_log(s->avctx, AV_LOG_ERROR, "decode_frame() failed\n");
-        return ret;
->>>>>>> 45ee556d
     }
 
     /* get output buffer */

/*
 * Audio and Video frame extraction
 * Copyright (c) 2003 Fabrice Bellard
 * Copyright (c) 2003 Michael Niedermayer
 *
 * This file is part of FFmpeg.
 *
 * FFmpeg is free software; you can redistribute it and/or
 * modify it under the terms of the GNU Lesser General Public
 * License as published by the Free Software Foundation; either
 * version 2.1 of the License, or (at your option) any later version.
 *
 * FFmpeg is distributed in the hope that it will be useful,
 * but WITHOUT ANY WARRANTY; without even the implied warranty of
 * MERCHANTABILITY or FITNESS FOR A PARTICULAR PURPOSE.  See the GNU
 * Lesser General Public License for more details.
 *
 * You should have received a copy of the GNU Lesser General Public
 * License along with FFmpeg; if not, write to the Free Software
 * Foundation, Inc., 51 Franklin Street, Fifth Floor, Boston, MA 02110-1301 USA
 */

#include <string.h>

#include "parser.h"
#include "libavutil/mem.h"

static AVCodecParser *av_first_parser = NULL;

AVCodecParser* av_parser_next(AVCodecParser *p){
    if(p) return p->next;
    else  return av_first_parser;
}

void av_register_codec_parser(AVCodecParser *parser)
{
    parser->next = av_first_parser;
    av_first_parser = parser;
}

AVCodecParserContext *av_parser_init(int codec_id)
{
    AVCodecParserContext *s = NULL;
    AVCodecParser *parser;
    int ret;

    if(codec_id == AV_CODEC_ID_NONE)
        return NULL;

    for(parser = av_first_parser; parser != NULL; parser = parser->next) {
        if (parser->codec_ids[0] == codec_id ||
            parser->codec_ids[1] == codec_id ||
            parser->codec_ids[2] == codec_id ||
            parser->codec_ids[3] == codec_id ||
            parser->codec_ids[4] == codec_id)
            goto found;
    }
    return NULL;
 found:
    s = av_mallocz(sizeof(AVCodecParserContext));
    if (!s)
        goto err_out;
    s->parser = parser;
    s->priv_data = av_mallocz(parser->priv_data_size);
    if (!s->priv_data)
        goto err_out;
    s->fetch_timestamp=1;
    s->pict_type = AV_PICTURE_TYPE_I;
    if (parser->parser_init) {
        ret = parser->parser_init(s);
        if (ret != 0)
            goto err_out;
    }
    s->key_frame = -1;
    s->convergence_duration = 0;
    s->dts_sync_point       = INT_MIN;
    s->dts_ref_dts_delta    = INT_MIN;
    s->pts_dts_delta        = INT_MIN;
    return s;

err_out:
    if (s)
        av_freep(&s->priv_data);
    av_free(s);
    return NULL;
}

void ff_fetch_timestamp(AVCodecParserContext *s, int off, int remove){
    int i;

    s->dts= s->pts= AV_NOPTS_VALUE;
    s->pos= -1;
    s->offset= 0;
    for(i = 0; i < AV_PARSER_PTS_NB; i++) {
        if (   s->cur_offset + off >= s->cur_frame_offset[i]
            && (s->frame_offset < s->cur_frame_offset[i] ||
              (!s->frame_offset && !s->next_frame_offset)) // first field/frame
            //check is disabled because mpeg-ts doesn't send complete PES packets
            && /*s->next_frame_offset + off <*/  s->cur_frame_end[i]){
            s->dts= s->cur_frame_dts[i];
            s->pts= s->cur_frame_pts[i];
            s->pos= s->cur_frame_pos[i];
            s->offset = s->next_frame_offset - s->cur_frame_offset[i];
            if(remove)
                s->cur_frame_offset[i]= INT64_MAX;
            if(s->cur_offset + off < s->cur_frame_end[i])
                break;
        }
    }
}

int av_parser_parse2(AVCodecParserContext *s,
                     AVCodecContext *avctx,
                     uint8_t **poutbuf, int *poutbuf_size,
                     const uint8_t *buf, int buf_size,
                     int64_t pts, int64_t dts,
                     int64_t pos)
{
    int index, i;
    uint8_t dummy_buf[FF_INPUT_BUFFER_PADDING_SIZE];

    if(!(s->flags & PARSER_FLAG_FETCHED_OFFSET)) {
        s->next_frame_offset =
        s->cur_offset        = pos;
        s->flags |= PARSER_FLAG_FETCHED_OFFSET;
    }

    if (buf_size == 0) {
        /* padding is always necessary even if EOF, so we add it here */
        memset(dummy_buf, 0, sizeof(dummy_buf));
        buf = dummy_buf;
    } else if (s->cur_offset + buf_size !=
               s->cur_frame_end[s->cur_frame_start_index]) { /* skip remainder packets */
        /* add a new packet descriptor */
            i = (s->cur_frame_start_index + 1) & (AV_PARSER_PTS_NB - 1);
            s->cur_frame_start_index = i;
            s->cur_frame_offset[i] = s->cur_offset;
            s->cur_frame_end[i] = s->cur_offset + buf_size;
            s->cur_frame_pts[i] = pts;
            s->cur_frame_dts[i] = dts;
            s->cur_frame_pos[i] = pos;
    }

    if (s->fetch_timestamp){
        s->fetch_timestamp=0;
        s->last_pts = s->pts;
        s->last_dts = s->dts;
        s->last_pos = s->pos;
        ff_fetch_timestamp(s, 0, 0);
    }

    /* WARNING: the returned index can be negative */
    index = s->parser->parser_parse(s, avctx, (const uint8_t **)poutbuf, poutbuf_size, buf, buf_size);
    /* update the file pointer */
    if (*poutbuf_size) {
        /* fill the data for the current frame */
        s->frame_offset = s->next_frame_offset;

        /* offset of the next frame */
        s->next_frame_offset = s->cur_offset + index;
        s->fetch_timestamp=1;
    }
    if (index < 0)
        index = 0;
    s->cur_offset += index;
    return index;
}

int av_parser_change(AVCodecParserContext *s,
                     AVCodecContext *avctx,
                     uint8_t **poutbuf, int *poutbuf_size,
                     const uint8_t *buf, int buf_size, int keyframe){

    if(s && s->parser->split){
        if((avctx->flags & CODEC_FLAG_GLOBAL_HEADER) || (avctx->flags2 & CODEC_FLAG2_LOCAL_HEADER)){
            int i= s->parser->split(avctx, buf, buf_size);
            buf += i;
            buf_size -= i;
        }
    }

    /* cast to avoid warning about discarding qualifiers */
    *poutbuf= (uint8_t *) buf;
    *poutbuf_size= buf_size;
    if(avctx->extradata){
        if(  (keyframe && (avctx->flags2 & CODEC_FLAG2_LOCAL_HEADER))
            /*||(s->pict_type != AV_PICTURE_TYPE_I && (s->flags & PARSER_FLAG_DUMP_EXTRADATA_AT_NOKEY))*/
            /*||(? && (s->flags & PARSER_FLAG_DUMP_EXTRADATA_AT_BEGIN)*/){
            int size= buf_size + avctx->extradata_size;
            *poutbuf_size= size;
            *poutbuf= av_malloc(size + FF_INPUT_BUFFER_PADDING_SIZE);

            memcpy(*poutbuf, avctx->extradata, avctx->extradata_size);
            memcpy((*poutbuf) + avctx->extradata_size, buf, buf_size + FF_INPUT_BUFFER_PADDING_SIZE);
            return 1;
        }
    }

    return 0;
}

void av_parser_close(AVCodecParserContext *s)
{
    if(s){
        if (s->parser->parser_close)
            s->parser->parser_close(s);
        av_free(s->priv_data);
        av_free(s);
    }
}

/*****************************************************/

int ff_combine_frame(ParseContext *pc, int next, const uint8_t **buf, int *buf_size)
{
    if(pc->overread){
        av_dlog(NULL, "overread %d, state:%X next:%d index:%d o_index:%d\n",
                pc->overread, pc->state, next, pc->index, pc->overread_index);
        av_dlog(NULL, "%X %X %X %X\n", (*buf)[0], (*buf)[1], (*buf)[2], (*buf)[3]);
    }

    /* Copy overread bytes from last frame into buffer. */
    for(; pc->overread>0; pc->overread--){
        pc->buffer[pc->index++]= pc->buffer[pc->overread_index++];
    }

    /* flush remaining if EOF */
    if(!*buf_size && next == END_NOT_FOUND){
        next= 0;
    }

    pc->last_index= pc->index;

    /* copy into buffer end return */
    if(next == END_NOT_FOUND){
        void* new_buffer = av_fast_realloc(pc->buffer, &pc->buffer_size, (*buf_size) + pc->index + FF_INPUT_BUFFER_PADDING_SIZE);

        if(!new_buffer)
            return AVERROR(ENOMEM);
        pc->buffer = new_buffer;
        memcpy(&pc->buffer[pc->index], *buf, *buf_size);
        pc->index += *buf_size;
        return -1;
    }

    *buf_size=
    pc->overread_index= pc->index + next;

    /* append to buffer */
    if(pc->index){
        void* new_buffer = av_fast_realloc(pc->buffer, &pc->buffer_size, next + pc->index + FF_INPUT_BUFFER_PADDING_SIZE);

        if(!new_buffer)
            return AVERROR(ENOMEM);
        pc->buffer = new_buffer;
<<<<<<< HEAD
        if(FF_INPUT_BUFFER_PADDING_SIZE > -next)
        memcpy(&pc->buffer[pc->index], *buf, next + FF_INPUT_BUFFER_PADDING_SIZE );
=======
        if (next > -FF_INPUT_BUFFER_PADDING_SIZE)
            memcpy(&pc->buffer[pc->index], *buf,
                   next + FF_INPUT_BUFFER_PADDING_SIZE);
>>>>>>> 096abfa1
        pc->index = 0;
        *buf= pc->buffer;
    }

    /* store overread bytes */
    for(;next < 0; next++){
        pc->state = (pc->state<<8) | pc->buffer[pc->last_index + next];
        pc->state64 = (pc->state64<<8) | pc->buffer[pc->last_index + next];
        pc->overread++;
    }

    if(pc->overread){
        av_dlog(NULL, "overread %d, state:%X next:%d index:%d o_index:%d\n",
                pc->overread, pc->state, next, pc->index, pc->overread_index);
        av_dlog(NULL, "%X %X %X %X\n", (*buf)[0], (*buf)[1],(*buf)[2],(*buf)[3]);
    }

    return 0;
}

void ff_parse_close(AVCodecParserContext *s)
{
    ParseContext *pc = s->priv_data;

    av_freep(&pc->buffer);
}

/*************************/

int ff_mpeg4video_split(AVCodecContext *avctx,
                           const uint8_t *buf, int buf_size)
{
    int i;
    uint32_t state= -1;

    for(i=0; i<buf_size; i++){
        state= (state<<8) | buf[i];
        if(state == 0x1B3 || state == 0x1B6)
            return i-3;
    }
    return 0;
}<|MERGE_RESOLUTION|>--- conflicted
+++ resolved
@@ -253,14 +253,9 @@
         if(!new_buffer)
             return AVERROR(ENOMEM);
         pc->buffer = new_buffer;
-<<<<<<< HEAD
-        if(FF_INPUT_BUFFER_PADDING_SIZE > -next)
-        memcpy(&pc->buffer[pc->index], *buf, next + FF_INPUT_BUFFER_PADDING_SIZE );
-=======
         if (next > -FF_INPUT_BUFFER_PADDING_SIZE)
             memcpy(&pc->buffer[pc->index], *buf,
                    next + FF_INPUT_BUFFER_PADDING_SIZE);
->>>>>>> 096abfa1
         pc->index = 0;
         *buf= pc->buffer;
     }

--- conflicted
+++ resolved
@@ -197,18 +197,13 @@
             buf += pal_size;
         else{
             int t;
-<<<<<<< HEAD
-            int32_t *pal = ((int32_t*)p->data[1]) + first_clr;
-            for(t = 0; t < colors; t++){
-                *pal++ = (0xff<<24) | bytestream_get_le24(&buf);
-=======
             uint32_t *pal = ((uint32_t *)p->data[1]) + first_clr;
 
             switch (pal_sample_size) {
             case 3:
                 /* RGB24 */
                 for (t = 0; t < colors; t++)
-                    *pal++ = bytestream_get_le24(&buf);
+                    *pal++ = (0xffU<<24) | bytestream_get_le24(&buf);
                 break;
             case 2:
                 /* RGB555 */
@@ -219,10 +214,9 @@
                         ((v & 0x001F) <<  3);
                     /* left bit replication */
                     v |= (v & 0xE0E0E0U) >> 5;
-                    *pal++ = v;
+                    *pal++ = (0xffU<<24) | v;
                 }
                 break;
->>>>>>> 4cd0bdae
             }
             p->palette_has_changed = 1;
         }

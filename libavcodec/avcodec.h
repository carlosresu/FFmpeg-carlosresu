/*
 * copyright (c) 2001 Fabrice Bellard
 *
 * This file is part of FFmpeg.
 *
 * FFmpeg is free software; you can redistribute it and/or
 * modify it under the terms of the GNU Lesser General Public
 * License as published by the Free Software Foundation; either
 * version 2.1 of the License, or (at your option) any later version.
 *
 * FFmpeg is distributed in the hope that it will be useful,
 * but WITHOUT ANY WARRANTY; without even the implied warranty of
 * MERCHANTABILITY or FITNESS FOR A PARTICULAR PURPOSE.  See the GNU
 * Lesser General Public License for more details.
 *
 * You should have received a copy of the GNU Lesser General Public
 * License along with FFmpeg; if not, write to the Free Software
 * Foundation, Inc., 51 Franklin Street, Fifth Floor, Boston, MA 02110-1301 USA
 */

#ifndef AVCODEC_AVCODEC_H
#define AVCODEC_AVCODEC_H

/**
 * @file
 * external API header
 */

#include <errno.h>
#include "libavutil/samplefmt.h"
#include "libavutil/avutil.h"
#include "libavutil/buffer.h"
#include "libavutil/cpu.h"
#include "libavutil/channel_layout.h"
#include "libavutil/dict.h"
#include "libavutil/frame.h"
#include "libavutil/log.h"
#include "libavutil/pixfmt.h"
#include "libavutil/rational.h"

#include "libavcodec/version.h"
/**
 * @defgroup libavc Encoding/Decoding Library
 * @{
 *
 * @defgroup lavc_decoding Decoding
 * @{
 * @}
 *
 * @defgroup lavc_encoding Encoding
 * @{
 * @}
 *
 * @defgroup lavc_codec Codecs
 * @{
 * @defgroup lavc_codec_native Native Codecs
 * @{
 * @}
 * @defgroup lavc_codec_wrappers External library wrappers
 * @{
 * @}
 * @defgroup lavc_codec_hwaccel Hardware Accelerators bridge
 * @{
 * @}
 * @}
 * @defgroup lavc_internal Internal
 * @{
 * @}
 * @}
 *
 */

/**
 * @defgroup lavc_core Core functions/structures.
 * @ingroup libavc
 *
 * Basic definitions, functions for querying libavcodec capabilities,
 * allocating core structures, etc.
 * @{
 */


/**
 * Identify the syntax and semantics of the bitstream.
 * The principle is roughly:
 * Two decoders with the same ID can decode the same streams.
 * Two encoders with the same ID can encode compatible streams.
 * There may be slight deviations from the principle due to implementation
 * details.
 *
 * If you add a codec ID to this list, add it so that
 * 1. no value of a existing codec ID changes (that would break ABI),
 * 2. Give it a value which when taken as ASCII is recognized uniquely by a human as this specific codec.
 *    This ensures that 2 forks can independently add AVCodecIDs without producing conflicts.
 *
 * After adding new codec IDs, do not forget to add an entry to the codec
 * descriptor list and bump libavcodec minor version.
 */
enum AVCodecID {
    AV_CODEC_ID_NONE,

    /* video codecs */
    AV_CODEC_ID_MPEG1VIDEO,
    AV_CODEC_ID_MPEG2VIDEO, ///< preferred ID for MPEG-1/2 video decoding
    AV_CODEC_ID_MPEG2VIDEO_XVMC,
    AV_CODEC_ID_H261,
    AV_CODEC_ID_H263,
    AV_CODEC_ID_RV10,
    AV_CODEC_ID_RV20,
    AV_CODEC_ID_MJPEG,
    AV_CODEC_ID_MJPEGB,
    AV_CODEC_ID_LJPEG,
    AV_CODEC_ID_SP5X,
    AV_CODEC_ID_JPEGLS,
    AV_CODEC_ID_MPEG4,
    AV_CODEC_ID_RAWVIDEO,
    AV_CODEC_ID_MSMPEG4V1,
    AV_CODEC_ID_MSMPEG4V2,
    AV_CODEC_ID_MSMPEG4V3,
    AV_CODEC_ID_WMV1,
    AV_CODEC_ID_WMV2,
    AV_CODEC_ID_H263P,
    AV_CODEC_ID_H263I,
    AV_CODEC_ID_FLV1,
    AV_CODEC_ID_SVQ1,
    AV_CODEC_ID_SVQ3,
    AV_CODEC_ID_DVVIDEO,
    AV_CODEC_ID_HUFFYUV,
    AV_CODEC_ID_CYUV,
    AV_CODEC_ID_H264,
    AV_CODEC_ID_INDEO3,
    AV_CODEC_ID_VP3,
    AV_CODEC_ID_THEORA,
    AV_CODEC_ID_ASV1,
    AV_CODEC_ID_ASV2,
    AV_CODEC_ID_FFV1,
    AV_CODEC_ID_4XM,
    AV_CODEC_ID_VCR1,
    AV_CODEC_ID_CLJR,
    AV_CODEC_ID_MDEC,
    AV_CODEC_ID_ROQ,
    AV_CODEC_ID_INTERPLAY_VIDEO,
    AV_CODEC_ID_XAN_WC3,
    AV_CODEC_ID_XAN_WC4,
    AV_CODEC_ID_RPZA,
    AV_CODEC_ID_CINEPAK,
    AV_CODEC_ID_WS_VQA,
    AV_CODEC_ID_MSRLE,
    AV_CODEC_ID_MSVIDEO1,
    AV_CODEC_ID_IDCIN,
    AV_CODEC_ID_8BPS,
    AV_CODEC_ID_SMC,
    AV_CODEC_ID_FLIC,
    AV_CODEC_ID_TRUEMOTION1,
    AV_CODEC_ID_VMDVIDEO,
    AV_CODEC_ID_MSZH,
    AV_CODEC_ID_ZLIB,
    AV_CODEC_ID_QTRLE,
    AV_CODEC_ID_SNOW,
    AV_CODEC_ID_TSCC,
    AV_CODEC_ID_ULTI,
    AV_CODEC_ID_QDRAW,
    AV_CODEC_ID_VIXL,
    AV_CODEC_ID_QPEG,
    AV_CODEC_ID_PNG,
    AV_CODEC_ID_PPM,
    AV_CODEC_ID_PBM,
    AV_CODEC_ID_PGM,
    AV_CODEC_ID_PGMYUV,
    AV_CODEC_ID_PAM,
    AV_CODEC_ID_FFVHUFF,
    AV_CODEC_ID_RV30,
    AV_CODEC_ID_RV40,
    AV_CODEC_ID_VC1,
    AV_CODEC_ID_WMV3,
    AV_CODEC_ID_LOCO,
    AV_CODEC_ID_WNV1,
    AV_CODEC_ID_AASC,
    AV_CODEC_ID_INDEO2,
    AV_CODEC_ID_FRAPS,
    AV_CODEC_ID_TRUEMOTION2,
    AV_CODEC_ID_BMP,
    AV_CODEC_ID_CSCD,
    AV_CODEC_ID_MMVIDEO,
    AV_CODEC_ID_ZMBV,
    AV_CODEC_ID_AVS,
    AV_CODEC_ID_SMACKVIDEO,
    AV_CODEC_ID_NUV,
    AV_CODEC_ID_KMVC,
    AV_CODEC_ID_FLASHSV,
    AV_CODEC_ID_CAVS,
    AV_CODEC_ID_JPEG2000,
    AV_CODEC_ID_VMNC,
    AV_CODEC_ID_VP5,
    AV_CODEC_ID_VP6,
    AV_CODEC_ID_VP6F,
    AV_CODEC_ID_TARGA,
    AV_CODEC_ID_DSICINVIDEO,
    AV_CODEC_ID_TIERTEXSEQVIDEO,
    AV_CODEC_ID_TIFF,
    AV_CODEC_ID_GIF,
    AV_CODEC_ID_DXA,
    AV_CODEC_ID_DNXHD,
    AV_CODEC_ID_THP,
    AV_CODEC_ID_SGI,
    AV_CODEC_ID_C93,
    AV_CODEC_ID_BETHSOFTVID,
    AV_CODEC_ID_PTX,
    AV_CODEC_ID_TXD,
    AV_CODEC_ID_VP6A,
    AV_CODEC_ID_AMV,
    AV_CODEC_ID_VB,
    AV_CODEC_ID_PCX,
    AV_CODEC_ID_SUNRAST,
    AV_CODEC_ID_INDEO4,
    AV_CODEC_ID_INDEO5,
    AV_CODEC_ID_MIMIC,
    AV_CODEC_ID_RL2,
    AV_CODEC_ID_ESCAPE124,
    AV_CODEC_ID_DIRAC,
    AV_CODEC_ID_BFI,
    AV_CODEC_ID_CMV,
    AV_CODEC_ID_MOTIONPIXELS,
    AV_CODEC_ID_TGV,
    AV_CODEC_ID_TGQ,
    AV_CODEC_ID_TQI,
    AV_CODEC_ID_AURA,
    AV_CODEC_ID_AURA2,
    AV_CODEC_ID_V210X,
    AV_CODEC_ID_TMV,
    AV_CODEC_ID_V210,
    AV_CODEC_ID_DPX,
    AV_CODEC_ID_MAD,
    AV_CODEC_ID_FRWU,
    AV_CODEC_ID_FLASHSV2,
    AV_CODEC_ID_CDGRAPHICS,
    AV_CODEC_ID_R210,
    AV_CODEC_ID_ANM,
    AV_CODEC_ID_BINKVIDEO,
    AV_CODEC_ID_IFF_ILBM,
    AV_CODEC_ID_IFF_BYTERUN1,
    AV_CODEC_ID_KGV1,
    AV_CODEC_ID_YOP,
    AV_CODEC_ID_VP8,
    AV_CODEC_ID_PICTOR,
    AV_CODEC_ID_ANSI,
    AV_CODEC_ID_A64_MULTI,
    AV_CODEC_ID_A64_MULTI5,
    AV_CODEC_ID_R10K,
    AV_CODEC_ID_MXPEG,
    AV_CODEC_ID_LAGARITH,
    AV_CODEC_ID_PRORES,
    AV_CODEC_ID_JV,
    AV_CODEC_ID_DFA,
    AV_CODEC_ID_WMV3IMAGE,
    AV_CODEC_ID_VC1IMAGE,
    AV_CODEC_ID_UTVIDEO,
    AV_CODEC_ID_BMV_VIDEO,
    AV_CODEC_ID_VBLE,
    AV_CODEC_ID_DXTORY,
    AV_CODEC_ID_V410,
    AV_CODEC_ID_XWD,
    AV_CODEC_ID_CDXL,
    AV_CODEC_ID_XBM,
    AV_CODEC_ID_ZEROCODEC,
    AV_CODEC_ID_MSS1,
    AV_CODEC_ID_MSA1,
    AV_CODEC_ID_TSCC2,
    AV_CODEC_ID_MTS2,
    AV_CODEC_ID_CLLC,
    AV_CODEC_ID_MSS2,
    AV_CODEC_ID_VP9,
    AV_CODEC_ID_BRENDER_PIX= MKBETAG('B','P','I','X'),
    AV_CODEC_ID_Y41P       = MKBETAG('Y','4','1','P'),
    AV_CODEC_ID_ESCAPE130  = MKBETAG('E','1','3','0'),
    AV_CODEC_ID_EXR        = MKBETAG('0','E','X','R'),
    AV_CODEC_ID_AVRP       = MKBETAG('A','V','R','P'),

    AV_CODEC_ID_012V       = MKBETAG('0','1','2','V'),
    AV_CODEC_ID_G2M        = MKBETAG( 0 ,'G','2','M'),
    AV_CODEC_ID_AVUI       = MKBETAG('A','V','U','I'),
    AV_CODEC_ID_AYUV       = MKBETAG('A','Y','U','V'),
    AV_CODEC_ID_TARGA_Y216 = MKBETAG('T','2','1','6'),
    AV_CODEC_ID_V308       = MKBETAG('V','3','0','8'),
    AV_CODEC_ID_V408       = MKBETAG('V','4','0','8'),
    AV_CODEC_ID_YUV4       = MKBETAG('Y','U','V','4'),
    AV_CODEC_ID_SANM       = MKBETAG('S','A','N','M'),
    AV_CODEC_ID_PAF_VIDEO  = MKBETAG('P','A','F','V'),
    AV_CODEC_ID_AVRN       = MKBETAG('A','V','R','n'),
    AV_CODEC_ID_CPIA       = MKBETAG('C','P','I','A'),
    AV_CODEC_ID_XFACE      = MKBETAG('X','F','A','C'),
    AV_CODEC_ID_SGIRLE     = MKBETAG('S','G','I','R'),
    AV_CODEC_ID_MVC1       = MKBETAG('M','V','C','1'),
    AV_CODEC_ID_MVC2       = MKBETAG('M','V','C','2'),

    /* various PCM "codecs" */
    AV_CODEC_ID_FIRST_AUDIO = 0x10000,     ///< A dummy id pointing at the start of audio codecs
    AV_CODEC_ID_PCM_S16LE = 0x10000,
    AV_CODEC_ID_PCM_S16BE,
    AV_CODEC_ID_PCM_U16LE,
    AV_CODEC_ID_PCM_U16BE,
    AV_CODEC_ID_PCM_S8,
    AV_CODEC_ID_PCM_U8,
    AV_CODEC_ID_PCM_MULAW,
    AV_CODEC_ID_PCM_ALAW,
    AV_CODEC_ID_PCM_S32LE,
    AV_CODEC_ID_PCM_S32BE,
    AV_CODEC_ID_PCM_U32LE,
    AV_CODEC_ID_PCM_U32BE,
    AV_CODEC_ID_PCM_S24LE,
    AV_CODEC_ID_PCM_S24BE,
    AV_CODEC_ID_PCM_U24LE,
    AV_CODEC_ID_PCM_U24BE,
    AV_CODEC_ID_PCM_S24DAUD,
    AV_CODEC_ID_PCM_ZORK,
    AV_CODEC_ID_PCM_S16LE_PLANAR,
    AV_CODEC_ID_PCM_DVD,
    AV_CODEC_ID_PCM_F32BE,
    AV_CODEC_ID_PCM_F32LE,
    AV_CODEC_ID_PCM_F64BE,
    AV_CODEC_ID_PCM_F64LE,
    AV_CODEC_ID_PCM_BLURAY,
    AV_CODEC_ID_PCM_LXF,
    AV_CODEC_ID_S302M,
    AV_CODEC_ID_PCM_S8_PLANAR,
    AV_CODEC_ID_PCM_S24LE_PLANAR = MKBETAG(24,'P','S','P'),
    AV_CODEC_ID_PCM_S32LE_PLANAR = MKBETAG(32,'P','S','P'),
    AV_CODEC_ID_PCM_S16BE_PLANAR = MKBETAG('P','S','P',16),

    /* various ADPCM codecs */
    AV_CODEC_ID_ADPCM_IMA_QT = 0x11000,
    AV_CODEC_ID_ADPCM_IMA_WAV,
    AV_CODEC_ID_ADPCM_IMA_DK3,
    AV_CODEC_ID_ADPCM_IMA_DK4,
    AV_CODEC_ID_ADPCM_IMA_WS,
    AV_CODEC_ID_ADPCM_IMA_SMJPEG,
    AV_CODEC_ID_ADPCM_MS,
    AV_CODEC_ID_ADPCM_4XM,
    AV_CODEC_ID_ADPCM_XA,
    AV_CODEC_ID_ADPCM_ADX,
    AV_CODEC_ID_ADPCM_EA,
    AV_CODEC_ID_ADPCM_G726,
    AV_CODEC_ID_ADPCM_CT,
    AV_CODEC_ID_ADPCM_SWF,
    AV_CODEC_ID_ADPCM_YAMAHA,
    AV_CODEC_ID_ADPCM_SBPRO_4,
    AV_CODEC_ID_ADPCM_SBPRO_3,
    AV_CODEC_ID_ADPCM_SBPRO_2,
    AV_CODEC_ID_ADPCM_THP,
    AV_CODEC_ID_ADPCM_IMA_AMV,
    AV_CODEC_ID_ADPCM_EA_R1,
    AV_CODEC_ID_ADPCM_EA_R3,
    AV_CODEC_ID_ADPCM_EA_R2,
    AV_CODEC_ID_ADPCM_IMA_EA_SEAD,
    AV_CODEC_ID_ADPCM_IMA_EA_EACS,
    AV_CODEC_ID_ADPCM_EA_XAS,
    AV_CODEC_ID_ADPCM_EA_MAXIS_XA,
    AV_CODEC_ID_ADPCM_IMA_ISS,
    AV_CODEC_ID_ADPCM_G722,
    AV_CODEC_ID_ADPCM_IMA_APC,
    AV_CODEC_ID_VIMA       = MKBETAG('V','I','M','A'),
    AV_CODEC_ID_ADPCM_AFC  = MKBETAG('A','F','C',' '),
    AV_CODEC_ID_ADPCM_IMA_OKI = MKBETAG('O','K','I',' '),

    /* AMR */
    AV_CODEC_ID_AMR_NB = 0x12000,
    AV_CODEC_ID_AMR_WB,

    /* RealAudio codecs*/
    AV_CODEC_ID_RA_144 = 0x13000,
    AV_CODEC_ID_RA_288,

    /* various DPCM codecs */
    AV_CODEC_ID_ROQ_DPCM = 0x14000,
    AV_CODEC_ID_INTERPLAY_DPCM,
    AV_CODEC_ID_XAN_DPCM,
    AV_CODEC_ID_SOL_DPCM,

    /* audio codecs */
    AV_CODEC_ID_MP2 = 0x15000,
    AV_CODEC_ID_MP3, ///< preferred ID for decoding MPEG audio layer 1, 2 or 3
    AV_CODEC_ID_AAC,
    AV_CODEC_ID_AC3,
    AV_CODEC_ID_DTS,
    AV_CODEC_ID_VORBIS,
    AV_CODEC_ID_DVAUDIO,
    AV_CODEC_ID_WMAV1,
    AV_CODEC_ID_WMAV2,
    AV_CODEC_ID_MACE3,
    AV_CODEC_ID_MACE6,
    AV_CODEC_ID_VMDAUDIO,
    AV_CODEC_ID_FLAC,
    AV_CODEC_ID_MP3ADU,
    AV_CODEC_ID_MP3ON4,
    AV_CODEC_ID_SHORTEN,
    AV_CODEC_ID_ALAC,
    AV_CODEC_ID_WESTWOOD_SND1,
    AV_CODEC_ID_GSM, ///< as in Berlin toast format
    AV_CODEC_ID_QDM2,
    AV_CODEC_ID_COOK,
    AV_CODEC_ID_TRUESPEECH,
    AV_CODEC_ID_TTA,
    AV_CODEC_ID_SMACKAUDIO,
    AV_CODEC_ID_QCELP,
    AV_CODEC_ID_WAVPACK,
    AV_CODEC_ID_DSICINAUDIO,
    AV_CODEC_ID_IMC,
    AV_CODEC_ID_MUSEPACK7,
    AV_CODEC_ID_MLP,
    AV_CODEC_ID_GSM_MS, /* as found in WAV */
    AV_CODEC_ID_ATRAC3,
    AV_CODEC_ID_VOXWARE,
    AV_CODEC_ID_APE,
    AV_CODEC_ID_NELLYMOSER,
    AV_CODEC_ID_MUSEPACK8,
    AV_CODEC_ID_SPEEX,
    AV_CODEC_ID_WMAVOICE,
    AV_CODEC_ID_WMAPRO,
    AV_CODEC_ID_WMALOSSLESS,
    AV_CODEC_ID_ATRAC3P,
    AV_CODEC_ID_EAC3,
    AV_CODEC_ID_SIPR,
    AV_CODEC_ID_MP1,
    AV_CODEC_ID_TWINVQ,
    AV_CODEC_ID_TRUEHD,
    AV_CODEC_ID_MP4ALS,
    AV_CODEC_ID_ATRAC1,
    AV_CODEC_ID_BINKAUDIO_RDFT,
    AV_CODEC_ID_BINKAUDIO_DCT,
    AV_CODEC_ID_AAC_LATM,
    AV_CODEC_ID_QDMC,
    AV_CODEC_ID_CELT,
    AV_CODEC_ID_G723_1,
    AV_CODEC_ID_G729,
    AV_CODEC_ID_8SVX_EXP,
    AV_CODEC_ID_8SVX_FIB,
    AV_CODEC_ID_BMV_AUDIO,
    AV_CODEC_ID_RALF,
    AV_CODEC_ID_IAC,
    AV_CODEC_ID_ILBC,
    AV_CODEC_ID_OPUS_DEPRECATED,
    AV_CODEC_ID_COMFORT_NOISE,
    AV_CODEC_ID_TAK_DEPRECATED,
    AV_CODEC_ID_FFWAVESYNTH = MKBETAG('F','F','W','S'),
#if LIBAVCODEC_VERSION_MAJOR <= 54
    AV_CODEC_ID_8SVX_RAW    = MKBETAG('8','S','V','X'),
#endif
    AV_CODEC_ID_SONIC       = MKBETAG('S','O','N','C'),
    AV_CODEC_ID_SONIC_LS    = MKBETAG('S','O','N','L'),
    AV_CODEC_ID_PAF_AUDIO   = MKBETAG('P','A','F','A'),
    AV_CODEC_ID_OPUS        = MKBETAG('O','P','U','S'),
    AV_CODEC_ID_TAK         = MKBETAG('t','B','a','K'),
    AV_CODEC_ID_EVRC        = MKBETAG('s','e','v','c'),
    AV_CODEC_ID_SMV         = MKBETAG('s','s','m','v'),

    /* subtitle codecs */
    AV_CODEC_ID_FIRST_SUBTITLE = 0x17000,          ///< A dummy ID pointing at the start of subtitle codecs.
    AV_CODEC_ID_DVD_SUBTITLE = 0x17000,
    AV_CODEC_ID_DVB_SUBTITLE,
    AV_CODEC_ID_TEXT,  ///< raw UTF-8 text
    AV_CODEC_ID_XSUB,
    AV_CODEC_ID_SSA,
    AV_CODEC_ID_MOV_TEXT,
    AV_CODEC_ID_HDMV_PGS_SUBTITLE,
    AV_CODEC_ID_DVB_TELETEXT,
    AV_CODEC_ID_SRT,
    AV_CODEC_ID_MICRODVD   = MKBETAG('m','D','V','D'),
    AV_CODEC_ID_EIA_608    = MKBETAG('c','6','0','8'),
    AV_CODEC_ID_JACOSUB    = MKBETAG('J','S','U','B'),
    AV_CODEC_ID_SAMI       = MKBETAG('S','A','M','I'),
    AV_CODEC_ID_REALTEXT   = MKBETAG('R','T','X','T'),
    AV_CODEC_ID_SUBVIEWER1 = MKBETAG('S','b','V','1'),
    AV_CODEC_ID_SUBVIEWER  = MKBETAG('S','u','b','V'),
    AV_CODEC_ID_SUBRIP     = MKBETAG('S','R','i','p'),
    AV_CODEC_ID_WEBVTT     = MKBETAG('W','V','T','T'),
    AV_CODEC_ID_MPL2       = MKBETAG('M','P','L','2'),
    AV_CODEC_ID_VPLAYER    = MKBETAG('V','P','l','r'),
    AV_CODEC_ID_PJS        = MKBETAG('P','h','J','S'),

    /* other specific kind of codecs (generally used for attachments) */
    AV_CODEC_ID_FIRST_UNKNOWN = 0x18000,           ///< A dummy ID pointing at the start of various fake codecs.
    AV_CODEC_ID_TTF = 0x18000,
    AV_CODEC_ID_BINTEXT    = MKBETAG('B','T','X','T'),
    AV_CODEC_ID_XBIN       = MKBETAG('X','B','I','N'),
    AV_CODEC_ID_IDF        = MKBETAG( 0 ,'I','D','F'),
    AV_CODEC_ID_OTF        = MKBETAG( 0 ,'O','T','F'),
    AV_CODEC_ID_SMPTE_KLV  = MKBETAG('K','L','V','A'),

    AV_CODEC_ID_PROBE = 0x19000, ///< codec_id is not known (like AV_CODEC_ID_NONE) but lavf should attempt to identify it

    AV_CODEC_ID_MPEG2TS = 0x20000, /**< _FAKE_ codec to indicate a raw MPEG-2 TS
                                * stream (only used by libavformat) */
    AV_CODEC_ID_MPEG4SYSTEMS = 0x20001, /**< _FAKE_ codec to indicate a MPEG-4 Systems
                                * stream (only used by libavformat) */
    AV_CODEC_ID_FFMETADATA = 0x21000,   ///< Dummy codec for streams containing only metadata information.

#if FF_API_CODEC_ID
#include "old_codec_ids.h"
#endif
};

/**
 * This struct describes the properties of a single codec described by an
 * AVCodecID.
 * @see avcodec_get_descriptor()
 */
typedef struct AVCodecDescriptor {
    enum AVCodecID     id;
    enum AVMediaType type;
    /**
     * Name of the codec described by this descriptor. It is non-empty and
     * unique for each codec descriptor. It should contain alphanumeric
     * characters and '_' only.
     */
    const char      *name;
    /**
     * A more descriptive name for this codec. May be NULL.
     */
    const char *long_name;
    /**
     * Codec properties, a combination of AV_CODEC_PROP_* flags.
     */
    int             props;
} AVCodecDescriptor;

/**
 * Codec uses only intra compression.
 * Video codecs only.
 */
#define AV_CODEC_PROP_INTRA_ONLY    (1 << 0)
/**
 * Codec supports lossy compression. Audio and video codecs only.
 * @note a codec may support both lossy and lossless
 * compression modes
 */
#define AV_CODEC_PROP_LOSSY         (1 << 1)
/**
 * Codec supports lossless compression. Audio and video codecs only.
 */
#define AV_CODEC_PROP_LOSSLESS      (1 << 2)
/**
 * Subtitle codec is bitmap based
 */
#define AV_CODEC_PROP_BITMAP_SUB    (1 << 16)

/**
 * @ingroup lavc_decoding
 * Required number of additionally allocated bytes at the end of the input bitstream for decoding.
 * This is mainly needed because some optimized bitstream readers read
 * 32 or 64 bit at once and could read over the end.<br>
 * Note: If the first 23 bits of the additional bytes are not 0, then damaged
 * MPEG bitstreams could cause overread and segfault.
 */
#define FF_INPUT_BUFFER_PADDING_SIZE 16

/**
 * @ingroup lavc_encoding
 * minimum encoding buffer size
 * Used to avoid some checks during header writing.
 */
#define FF_MIN_BUFFER_SIZE 16384


/**
 * @ingroup lavc_encoding
 * motion estimation type.
 */
enum Motion_Est_ID {
    ME_ZERO = 1,    ///< no search, that is use 0,0 vector whenever one is needed
    ME_FULL,
    ME_LOG,
    ME_PHODS,
    ME_EPZS,        ///< enhanced predictive zonal search
    ME_X1,          ///< reserved for experiments
    ME_HEX,         ///< hexagon based search
    ME_UMH,         ///< uneven multi-hexagon search
    ME_ITER,        ///< iterative search
    ME_TESA,        ///< transformed exhaustive search algorithm
};

/**
 * @ingroup lavc_decoding
 */
enum AVDiscard{
    /* We leave some space between them for extensions (drop some
     * keyframes for intra-only or drop just some bidir frames). */
    AVDISCARD_NONE    =-16, ///< discard nothing
    AVDISCARD_DEFAULT =  0, ///< discard useless packets like 0 size packets in avi
    AVDISCARD_NONREF  =  8, ///< discard all non reference
    AVDISCARD_BIDIR   = 16, ///< discard all bidirectional frames
    AVDISCARD_NONKEY  = 32, ///< discard all frames except keyframes
    AVDISCARD_ALL     = 48, ///< discard all
};

enum AVColorPrimaries{
    AVCOL_PRI_BT709       = 1, ///< also ITU-R BT1361 / IEC 61966-2-4 / SMPTE RP177 Annex B
    AVCOL_PRI_UNSPECIFIED = 2,
    AVCOL_PRI_BT470M      = 4,
    AVCOL_PRI_BT470BG     = 5, ///< also ITU-R BT601-6 625 / ITU-R BT1358 625 / ITU-R BT1700 625 PAL & SECAM
    AVCOL_PRI_SMPTE170M   = 6, ///< also ITU-R BT601-6 525 / ITU-R BT1358 525 / ITU-R BT1700 NTSC
    AVCOL_PRI_SMPTE240M   = 7, ///< functionally identical to above
    AVCOL_PRI_FILM        = 8,
    AVCOL_PRI_NB             , ///< Not part of ABI
};

enum AVColorTransferCharacteristic{
    AVCOL_TRC_BT709       = 1, ///< also ITU-R BT1361
    AVCOL_TRC_UNSPECIFIED = 2,
    AVCOL_TRC_GAMMA22     = 4, ///< also ITU-R BT470M / ITU-R BT1700 625 PAL & SECAM
    AVCOL_TRC_GAMMA28     = 5, ///< also ITU-R BT470BG
    AVCOL_TRC_SMPTE240M   = 7,
    AVCOL_TRC_NB             , ///< Not part of ABI
};

enum AVColorSpace{
    AVCOL_SPC_RGB         = 0,
    AVCOL_SPC_BT709       = 1, ///< also ITU-R BT1361 / IEC 61966-2-4 xvYCC709 / SMPTE RP177 Annex B
    AVCOL_SPC_UNSPECIFIED = 2,
    AVCOL_SPC_FCC         = 4,
    AVCOL_SPC_BT470BG     = 5, ///< also ITU-R BT601-6 625 / ITU-R BT1358 625 / ITU-R BT1700 625 PAL & SECAM / IEC 61966-2-4 xvYCC601
    AVCOL_SPC_SMPTE170M   = 6, ///< also ITU-R BT601-6 525 / ITU-R BT1358 525 / ITU-R BT1700 NTSC / functionally identical to above
    AVCOL_SPC_SMPTE240M   = 7,
    AVCOL_SPC_YCOCG       = 8, ///< Used by Dirac / VC-2 and H.264 FRext, see ITU-T SG16
    AVCOL_SPC_NB             , ///< Not part of ABI
};
#define AVCOL_SPC_YCGCO AVCOL_SPC_YCOCG

enum AVColorRange{
    AVCOL_RANGE_UNSPECIFIED = 0,
    AVCOL_RANGE_MPEG        = 1, ///< the normal 219*2^(n-8) "MPEG" YUV ranges
    AVCOL_RANGE_JPEG        = 2, ///< the normal     2^n-1   "JPEG" YUV ranges
    AVCOL_RANGE_NB             , ///< Not part of ABI
};

/**
 *  X   X      3 4 X      X are luma samples,
 *             1 2        1-6 are possible chroma positions
 *  X   X      5 6 X      0 is undefined/unknown position
 */
enum AVChromaLocation{
    AVCHROMA_LOC_UNSPECIFIED = 0,
    AVCHROMA_LOC_LEFT        = 1, ///< mpeg2/4, h264 default
    AVCHROMA_LOC_CENTER      = 2, ///< mpeg1, jpeg, h263
    AVCHROMA_LOC_TOPLEFT     = 3, ///< DV
    AVCHROMA_LOC_TOP         = 4,
    AVCHROMA_LOC_BOTTOMLEFT  = 5,
    AVCHROMA_LOC_BOTTOM      = 6,
    AVCHROMA_LOC_NB             , ///< Not part of ABI
};

enum AVAudioServiceType {
    AV_AUDIO_SERVICE_TYPE_MAIN              = 0,
    AV_AUDIO_SERVICE_TYPE_EFFECTS           = 1,
    AV_AUDIO_SERVICE_TYPE_VISUALLY_IMPAIRED = 2,
    AV_AUDIO_SERVICE_TYPE_HEARING_IMPAIRED  = 3,
    AV_AUDIO_SERVICE_TYPE_DIALOGUE          = 4,
    AV_AUDIO_SERVICE_TYPE_COMMENTARY        = 5,
    AV_AUDIO_SERVICE_TYPE_EMERGENCY         = 6,
    AV_AUDIO_SERVICE_TYPE_VOICE_OVER        = 7,
    AV_AUDIO_SERVICE_TYPE_KARAOKE           = 8,
    AV_AUDIO_SERVICE_TYPE_NB                   , ///< Not part of ABI
};

/**
 * @ingroup lavc_encoding
 */
typedef struct RcOverride{
    int start_frame;
    int end_frame;
    int qscale; // If this is 0 then quality_factor will be used instead.
    float quality_factor;
} RcOverride;

#define FF_MAX_B_FRAMES 16

/* encoding support
   These flags can be passed in AVCodecContext.flags before initialization.
   Note: Not everything is supported yet.
*/

#define CODEC_FLAG_QSCALE 0x0002  ///< Use fixed qscale.
#define CODEC_FLAG_4MV    0x0004  ///< 4 MV per MB allowed / advanced prediction for H.263.
#define CODEC_FLAG_QPEL   0x0010  ///< Use qpel MC.
#define CODEC_FLAG_GMC    0x0020  ///< Use GMC.
#define CODEC_FLAG_MV0    0x0040  ///< Always try a MB with MV=<0,0>.
/**
 * The parent program guarantees that the input for B-frames containing
 * streams is not written to for at least s->max_b_frames+1 frames, if
 * this is not set the input will be copied.
 */
#define CODEC_FLAG_INPUT_PRESERVED 0x0100
#define CODEC_FLAG_PASS1           0x0200   ///< Use internal 2pass ratecontrol in first pass mode.
#define CODEC_FLAG_PASS2           0x0400   ///< Use internal 2pass ratecontrol in second pass mode.
#define CODEC_FLAG_GRAY            0x2000   ///< Only decode/encode grayscale.
#define CODEC_FLAG_EMU_EDGE        0x4000   ///< Don't draw edges.
#define CODEC_FLAG_PSNR            0x8000   ///< error[?] variables will be set during encoding.
#define CODEC_FLAG_TRUNCATED       0x00010000 /** Input bitstream might be truncated at a random
                                                  location instead of only at frame boundaries. */
#define CODEC_FLAG_NORMALIZE_AQP  0x00020000 ///< Normalize adaptive quantization.
#define CODEC_FLAG_INTERLACED_DCT 0x00040000 ///< Use interlaced DCT.
#define CODEC_FLAG_LOW_DELAY      0x00080000 ///< Force low delay.
#define CODEC_FLAG_GLOBAL_HEADER  0x00400000 ///< Place global headers in extradata instead of every keyframe.
#define CODEC_FLAG_BITEXACT       0x00800000 ///< Use only bitexact stuff (except (I)DCT).
/* Fx : Flag for h263+ extra options */
#define CODEC_FLAG_AC_PRED        0x01000000 ///< H.263 advanced intra coding / MPEG-4 AC prediction
#define CODEC_FLAG_LOOP_FILTER    0x00000800 ///< loop filter
#define CODEC_FLAG_INTERLACED_ME  0x20000000 ///< interlaced motion estimation
#define CODEC_FLAG_CLOSED_GOP     0x80000000
#define CODEC_FLAG2_FAST          0x00000001 ///< Allow non spec compliant speedup tricks.
#define CODEC_FLAG2_NO_OUTPUT     0x00000004 ///< Skip bitstream encoding.
#define CODEC_FLAG2_LOCAL_HEADER  0x00000008 ///< Place global headers at every keyframe instead of in extradata.
#define CODEC_FLAG2_DROP_FRAME_TIMECODE 0x00002000 ///< timecode is in drop frame format. DEPRECATED!!!!
#define CODEC_FLAG2_IGNORE_CROP   0x00010000 ///< Discard cropping information from SPS.

#define CODEC_FLAG2_CHUNKS        0x00008000 ///< Input bitstream might be truncated at a packet boundaries instead of only at frame boundaries.
#define CODEC_FLAG2_SHOW_ALL      0x00400000 ///< Show all frames before the first keyframe

/* Unsupported options :
 *              Syntax Arithmetic coding (SAC)
 *              Reference Picture Selection
 *              Independent Segment Decoding */
/* /Fx */
/* codec capabilities */

#define CODEC_CAP_DRAW_HORIZ_BAND 0x0001 ///< Decoder can use draw_horiz_band callback.
/**
 * Codec uses get_buffer() for allocating buffers and supports custom allocators.
 * If not set, it might not use get_buffer() at all or use operations that
 * assume the buffer was allocated by avcodec_default_get_buffer.
 */
#define CODEC_CAP_DR1             0x0002
#define CODEC_CAP_TRUNCATED       0x0008
/* Codec can export data for HW decoding (XvMC). */
#define CODEC_CAP_HWACCEL         0x0010
/**
 * Encoder or decoder requires flushing with NULL input at the end in order to
 * give the complete and correct output.
 *
 * NOTE: If this flag is not set, the codec is guaranteed to never be fed with
 *       with NULL data. The user can still send NULL data to the public encode
 *       or decode function, but libavcodec will not pass it along to the codec
 *       unless this flag is set.
 *
 * Decoders:
 * The decoder has a non-zero delay and needs to be fed with avpkt->data=NULL,
 * avpkt->size=0 at the end to get the delayed data until the decoder no longer
 * returns frames.
 *
 * Encoders:
 * The encoder needs to be fed with NULL data at the end of encoding until the
 * encoder no longer returns data.
 *
 * NOTE: For encoders implementing the AVCodec.encode2() function, setting this
 *       flag also means that the encoder must set the pts and duration for
 *       each output packet. If this flag is not set, the pts and duration will
 *       be determined by libavcodec from the input frame.
 */
#define CODEC_CAP_DELAY           0x0020
/**
 * Codec can be fed a final frame with a smaller size.
 * This can be used to prevent truncation of the last audio samples.
 */
#define CODEC_CAP_SMALL_LAST_FRAME 0x0040
/**
 * Codec can export data for HW decoding (VDPAU).
 */
#define CODEC_CAP_HWACCEL_VDPAU    0x0080
/**
 * Codec can output multiple frames per AVPacket
 * Normally demuxers return one frame at a time, demuxers which do not do
 * are connected to a parser to split what they return into proper frames.
 * This flag is reserved to the very rare category of codecs which have a
 * bitstream that cannot be split into frames without timeconsuming
 * operations like full decoding. Demuxers carring such bitstreams thus
 * may return multiple frames in a packet. This has many disadvantages like
 * prohibiting stream copy in many cases thus it should only be considered
 * as a last resort.
 */
#define CODEC_CAP_SUBFRAMES        0x0100
/**
 * Codec is experimental and is thus avoided in favor of non experimental
 * encoders
 */
#define CODEC_CAP_EXPERIMENTAL     0x0200
/**
 * Codec should fill in channel configuration and samplerate instead of container
 */
#define CODEC_CAP_CHANNEL_CONF     0x0400

/**
 * Codec is able to deal with negative linesizes
 */
#define CODEC_CAP_NEG_LINESIZES    0x0800

/**
 * Codec supports frame-level multithreading.
 */
#define CODEC_CAP_FRAME_THREADS    0x1000
/**
 * Codec supports slice-based (or partition-based) multithreading.
 */
#define CODEC_CAP_SLICE_THREADS    0x2000
/**
 * Codec supports changed parameters at any point.
 */
#define CODEC_CAP_PARAM_CHANGE     0x4000
/**
 * Codec supports avctx->thread_count == 0 (auto).
 */
#define CODEC_CAP_AUTO_THREADS     0x8000
/**
 * Audio encoder supports receiving a different number of samples in each call.
 */
#define CODEC_CAP_VARIABLE_FRAME_SIZE 0x10000
/**
 * Codec is intra only.
 */
#define CODEC_CAP_INTRA_ONLY       0x40000000
/**
 * Codec is lossless.
 */
#define CODEC_CAP_LOSSLESS         0x80000000

//The following defines may change, don't expect compatibility if you use them.
#define MB_TYPE_INTRA4x4   0x0001
#define MB_TYPE_INTRA16x16 0x0002 //FIXME H.264-specific
#define MB_TYPE_INTRA_PCM  0x0004 //FIXME H.264-specific
#define MB_TYPE_16x16      0x0008
#define MB_TYPE_16x8       0x0010
#define MB_TYPE_8x16       0x0020
#define MB_TYPE_8x8        0x0040
#define MB_TYPE_INTERLACED 0x0080
#define MB_TYPE_DIRECT2    0x0100 //FIXME
#define MB_TYPE_ACPRED     0x0200
#define MB_TYPE_GMC        0x0400
#define MB_TYPE_SKIP       0x0800
#define MB_TYPE_P0L0       0x1000
#define MB_TYPE_P1L0       0x2000
#define MB_TYPE_P0L1       0x4000
#define MB_TYPE_P1L1       0x8000
#define MB_TYPE_L0         (MB_TYPE_P0L0 | MB_TYPE_P1L0)
#define MB_TYPE_L1         (MB_TYPE_P0L1 | MB_TYPE_P1L1)
#define MB_TYPE_L0L1       (MB_TYPE_L0   | MB_TYPE_L1)
#define MB_TYPE_QUANT      0x00010000
#define MB_TYPE_CBP        0x00020000
//Note bits 24-31 are reserved for codec specific use (h264 ref0, mpeg1 0mv, ...)

/**
 * Pan Scan area.
 * This specifies the area which should be displayed.
 * Note there may be multiple such areas for one frame.
 */
typedef struct AVPanScan{
    /**
     * id
     * - encoding: Set by user.
     * - decoding: Set by libavcodec.
     */
    int id;

    /**
     * width and height in 1/16 pel
     * - encoding: Set by user.
     * - decoding: Set by libavcodec.
     */
    int width;
    int height;

    /**
     * position of the top left corner in 1/16 pel for up to 3 fields/frames
     * - encoding: Set by user.
     * - decoding: Set by libavcodec.
     */
    int16_t position[3][2];
}AVPanScan;

#define FF_QSCALE_TYPE_MPEG1 0
#define FF_QSCALE_TYPE_MPEG2 1
#define FF_QSCALE_TYPE_H264  2
#define FF_QSCALE_TYPE_VP56  3

#if FF_API_GET_BUFFER
#define FF_BUFFER_TYPE_INTERNAL 1
#define FF_BUFFER_TYPE_USER     2 ///< direct rendering buffers (image is (de)allocated by user)
#define FF_BUFFER_TYPE_SHARED   4 ///< Buffer from somewhere else; don't deallocate image (data/base), all other tables are not shared.
#define FF_BUFFER_TYPE_COPY     8 ///< Just a (modified) copy of some other buffer, don't deallocate anything.

#define FF_BUFFER_HINTS_VALID    0x01 // Buffer hints value is meaningful (if 0 ignore).
#define FF_BUFFER_HINTS_READABLE 0x02 // Codec will read from buffer.
#define FF_BUFFER_HINTS_PRESERVE 0x04 // User must not alter buffer content.
#define FF_BUFFER_HINTS_REUSABLE 0x08 // Codec will reuse the buffer (update).
#endif

/**
 * The decoder will keep a reference to the frame and may reuse it later.
 */
#define AV_GET_BUFFER_FLAG_REF (1 << 0)

/**
 * @defgroup lavc_packet AVPacket
 *
 * Types and functions for working with AVPacket.
 * @{
 */
enum AVPacketSideDataType {
    AV_PKT_DATA_PALETTE,
    AV_PKT_DATA_NEW_EXTRADATA,

    /**
     * An AV_PKT_DATA_PARAM_CHANGE side data packet is laid out as follows:
     * @code
     * u32le param_flags
     * if (param_flags & AV_SIDE_DATA_PARAM_CHANGE_CHANNEL_COUNT)
     *     s32le channel_count
     * if (param_flags & AV_SIDE_DATA_PARAM_CHANGE_CHANNEL_LAYOUT)
     *     u64le channel_layout
     * if (param_flags & AV_SIDE_DATA_PARAM_CHANGE_SAMPLE_RATE)
     *     s32le sample_rate
     * if (param_flags & AV_SIDE_DATA_PARAM_CHANGE_DIMENSIONS)
     *     s32le width
     *     s32le height
     * @endcode
     */
    AV_PKT_DATA_PARAM_CHANGE,

    /**
     * An AV_PKT_DATA_H263_MB_INFO side data packet contains a number of
     * structures with info about macroblocks relevant to splitting the
     * packet into smaller packets on macroblock edges (e.g. as for RFC 2190).
     * That is, it does not necessarily contain info about all macroblocks,
     * as long as the distance between macroblocks in the info is smaller
     * than the target payload size.
     * Each MB info structure is 12 bytes, and is laid out as follows:
     * @code
     * u32le bit offset from the start of the packet
     * u8    current quantizer at the start of the macroblock
     * u8    GOB number
     * u16le macroblock address within the GOB
     * u8    horizontal MV predictor
     * u8    vertical MV predictor
     * u8    horizontal MV predictor for block number 3
     * u8    vertical MV predictor for block number 3
     * @endcode
     */
    AV_PKT_DATA_H263_MB_INFO,

    /**
     * Recommmends skipping the specified number of samples
     * @code
     * u32le number of samples to skip from start of this packet
     * u32le number of samples to skip from end of this packet
     * u8    reason for start skip
     * u8    reason for end   skip (0=padding silence, 1=convergence)
     * @endcode
     */
    AV_PKT_DATA_SKIP_SAMPLES=70,

    /**
     * An AV_PKT_DATA_JP_DUALMONO side data packet indicates that
     * the packet may contain "dual mono" audio specific to Japanese DTV
     * and if it is true, recommends only the selected channel to be used.
     * @code
     * u8    selected channels (0=mail/left, 1=sub/right, 2=both)
     * @endcode
     */
    AV_PKT_DATA_JP_DUALMONO,

    /**
     * A list of zero terminated key/value strings. There is no end marker for
     * the list, so it is required to rely on the side data size to stop.
     */
    AV_PKT_DATA_STRINGS_METADATA,

    /**
     * Subtitle event position
     * @code
     * u32le x1
     * u32le y1
     * u32le x2
     * u32le y2
     * @endcode
     */
    AV_PKT_DATA_SUBTITLE_POSITION,

    /**
     * Data found in BlockAdditional element of matroska container. There is
     * no end marker for the data, so it is required to rely on the side data
     * size to recognize the end. 8 byte id (as found in BlockAddId) followed
     * by data.
     */
    AV_PKT_DATA_MATROSKA_BLOCKADDITIONAL,
};

/**
 * This structure stores compressed data. It is typically exported by demuxers
 * and then passed as input to decoders, or received as output from encoders and
 * then passed to muxers.
 *
 * For video, it should typically contain one compressed frame. For audio it may
 * contain several compressed frames.
 *
 * AVPacket is one of the few structs in FFmpeg, whose size is a part of public
 * ABI. Thus it may be allocated on stack and no new fields can be added to it
 * without libavcodec and libavformat major bump.
 *
 * The semantics of data ownership depends on the buf or destruct (deprecated)
 * fields. If either is set, the packet data is dynamically allocated and is
 * valid indefinitely until av_free_packet() is called (which in turn calls
 * av_buffer_unref()/the destruct callback to free the data). If neither is set,
 * the packet data is typically backed by some static buffer somewhere and is
 * only valid for a limited time (e.g. until the next read call when demuxing).
 *
 * The side data is always allocated with av_malloc() and is freed in
 * av_free_packet().
 */
typedef struct AVPacket {
    /**
     * A reference to the reference-counted buffer where the packet data is
     * stored.
     * May be NULL, then the packet data is not reference-counted.
     */
    AVBufferRef *buf;
    /**
     * Presentation timestamp in AVStream->time_base units; the time at which
     * the decompressed packet will be presented to the user.
     * Can be AV_NOPTS_VALUE if it is not stored in the file.
     * pts MUST be larger or equal to dts as presentation cannot happen before
     * decompression, unless one wants to view hex dumps. Some formats misuse
     * the terms dts and pts/cts to mean something different. Such timestamps
     * must be converted to true pts/dts before they are stored in AVPacket.
     */
    int64_t pts;
    /**
     * Decompression timestamp in AVStream->time_base units; the time at which
     * the packet is decompressed.
     * Can be AV_NOPTS_VALUE if it is not stored in the file.
     */
    int64_t dts;
    uint8_t *data;
    int   size;
    int   stream_index;
    /**
     * A combination of AV_PKT_FLAG values
     */
    int   flags;
    /**
     * Additional packet data that can be provided by the container.
     * Packet can contain several types of side information.
     */
    struct {
        uint8_t *data;
        int      size;
        enum AVPacketSideDataType type;
    } *side_data;
    int side_data_elems;

    /**
     * Duration of this packet in AVStream->time_base units, 0 if unknown.
     * Equals next_pts - this_pts in presentation order.
     */
    int   duration;
#if FF_API_DESTRUCT_PACKET
    attribute_deprecated
    void  (*destruct)(struct AVPacket *);
    attribute_deprecated
    void  *priv;
#endif
    int64_t pos;                            ///< byte position in stream, -1 if unknown

    /**
     * Time difference in AVStream->time_base units from the pts of this
     * packet to the point at which the output from the decoder has converged
     * independent from the availability of previous frames. That is, the
     * frames are virtually identical no matter if decoding started from
     * the very first frame or from this keyframe.
     * Is AV_NOPTS_VALUE if unknown.
     * This field is not the display duration of the current packet.
     * This field has no meaning if the packet does not have AV_PKT_FLAG_KEY
     * set.
     *
     * The purpose of this field is to allow seeking in streams that have no
     * keyframes in the conventional sense. It corresponds to the
     * recovery point SEI in H.264 and match_time_delta in NUT. It is also
     * essential for some types of subtitle streams to ensure that all
     * subtitles are correctly displayed after seeking.
     */
    int64_t convergence_duration;
} AVPacket;
#define AV_PKT_FLAG_KEY     0x0001 ///< The packet contains a keyframe
#define AV_PKT_FLAG_CORRUPT 0x0002 ///< The packet content is corrupted

enum AVSideDataParamChangeFlags {
    AV_SIDE_DATA_PARAM_CHANGE_CHANNEL_COUNT  = 0x0001,
    AV_SIDE_DATA_PARAM_CHANGE_CHANNEL_LAYOUT = 0x0002,
    AV_SIDE_DATA_PARAM_CHANGE_SAMPLE_RATE    = 0x0004,
    AV_SIDE_DATA_PARAM_CHANGE_DIMENSIONS     = 0x0008,
};
/**
 * @}
 */

struct AVCodecInternal;

enum AVFieldOrder {
    AV_FIELD_UNKNOWN,
    AV_FIELD_PROGRESSIVE,
    AV_FIELD_TT,          //< Top coded_first, top displayed first
    AV_FIELD_BB,          //< Bottom coded first, bottom displayed first
    AV_FIELD_TB,          //< Top coded first, bottom displayed first
    AV_FIELD_BT,          //< Bottom coded first, top displayed first
};

/**
 * main external API structure.
 * New fields can be added to the end with minor version bumps.
 * Removal, reordering and changes to existing fields require a major
 * version bump.
 * Please use AVOptions (av_opt* / av_set/get*()) to access these fields from user
 * applications.
 * sizeof(AVCodecContext) must not be used outside libav*.
 */
typedef struct AVCodecContext {
    /**
     * information on struct for av_log
     * - set by avcodec_alloc_context3
     */
    const AVClass *av_class;
    int log_level_offset;

    enum AVMediaType codec_type; /* see AVMEDIA_TYPE_xxx */
    const struct AVCodec  *codec;
    char             codec_name[32];
    enum AVCodecID     codec_id; /* see AV_CODEC_ID_xxx */

    /**
     * fourcc (LSB first, so "ABCD" -> ('D'<<24) + ('C'<<16) + ('B'<<8) + 'A').
     * This is used to work around some encoder bugs.
     * A demuxer should set this to what is stored in the field used to identify the codec.
     * If there are multiple such fields in a container then the demuxer should choose the one
     * which maximizes the information about the used codec.
     * If the codec tag field in a container is larger than 32 bits then the demuxer should
     * remap the longer ID to 32 bits with a table or other structure. Alternatively a new
     * extra_codec_tag + size could be added but for this a clear advantage must be demonstrated
     * first.
     * - encoding: Set by user, if not then the default based on codec_id will be used.
     * - decoding: Set by user, will be converted to uppercase by libavcodec during init.
     */
    unsigned int codec_tag;

    /**
     * fourcc from the AVI stream header (LSB first, so "ABCD" -> ('D'<<24) + ('C'<<16) + ('B'<<8) + 'A').
     * This is used to work around some encoder bugs.
     * - encoding: unused
     * - decoding: Set by user, will be converted to uppercase by libavcodec during init.
     */
    unsigned int stream_codec_tag;

    void *priv_data;

    /**
     * Private context used for internal data.
     *
     * Unlike priv_data, this is not codec-specific. It is used in general
     * libavcodec functions.
     */
    struct AVCodecInternal *internal;

    /**
     * Private data of the user, can be used to carry app specific stuff.
     * - encoding: Set by user.
     * - decoding: Set by user.
     */
    void *opaque;

    /**
     * the average bitrate
     * - encoding: Set by user; unused for constant quantizer encoding.
     * - decoding: Set by libavcodec. 0 or some bitrate if this info is available in the stream.
     */
    int bit_rate;

    /**
     * number of bits the bitstream is allowed to diverge from the reference.
     *           the reference can be CBR (for CBR pass1) or VBR (for pass2)
     * - encoding: Set by user; unused for constant quantizer encoding.
     * - decoding: unused
     */
    int bit_rate_tolerance;

    /**
     * Global quality for codecs which cannot change it per frame.
     * This should be proportional to MPEG-1/2/4 qscale.
     * - encoding: Set by user.
     * - decoding: unused
     */
    int global_quality;

    /**
     * - encoding: Set by user.
     * - decoding: unused
     */
    int compression_level;
#define FF_COMPRESSION_DEFAULT -1

    /**
     * CODEC_FLAG_*.
     * - encoding: Set by user.
     * - decoding: Set by user.
     */
    int flags;

    /**
     * CODEC_FLAG2_*
     * - encoding: Set by user.
     * - decoding: Set by user.
     */
    int flags2;

    /**
     * some codecs need / can use extradata like Huffman tables.
     * mjpeg: Huffman tables
     * rv10: additional flags
     * mpeg4: global headers (they can be in the bitstream or here)
     * The allocated memory should be FF_INPUT_BUFFER_PADDING_SIZE bytes larger
     * than extradata_size to avoid prolems if it is read with the bitstream reader.
     * The bytewise contents of extradata must not depend on the architecture or CPU endianness.
     * - encoding: Set/allocated/freed by libavcodec.
     * - decoding: Set/allocated/freed by user.
     */
    uint8_t *extradata;
    int extradata_size;

    /**
     * This is the fundamental unit of time (in seconds) in terms
     * of which frame timestamps are represented. For fixed-fps content,
     * timebase should be 1/framerate and timestamp increments should be
     * identically 1.
     * - encoding: MUST be set by user.
     * - decoding: Set by libavcodec.
     */
    AVRational time_base;

    /**
     * For some codecs, the time base is closer to the field rate than the frame rate.
     * Most notably, H.264 and MPEG-2 specify time_base as half of frame duration
     * if no telecine is used ...
     *
     * Set to time_base ticks per frame. Default 1, e.g., H.264/MPEG-2 set it to 2.
     */
    int ticks_per_frame;

    /**
     * Codec delay.
     *
     * Encoding: Number of frames delay there will be from the encoder input to
     *           the decoder output. (we assume the decoder matches the spec)
     * Decoding: Number of frames delay in addition to what a standard decoder
     *           as specified in the spec would produce.
     *
     * Video:
     *   Number of frames the decoded output will be delayed relative to the
     *   encoded input.
     *
     * Audio:
     *   For encoding, this is the number of "priming" samples added to the
     *   beginning of the stream. The decoded output will be delayed by this
     *   many samples relative to the input to the encoder. Note that this
     *   field is purely informational and does not directly affect the pts
     *   output by the encoder, which should always be based on the actual
     *   presentation time, including any delay.
     *   For decoding, this is the number of samples the decoder needs to
     *   output before the decoder's output is valid. When seeking, you should
     *   start decoding this many samples prior to your desired seek point.
     *
     * - encoding: Set by libavcodec.
     * - decoding: Set by libavcodec.
     */
    int delay;


    /* video only */
    /**
     * picture width / height.
     * - encoding: MUST be set by user.
     * - decoding: Set by libavcodec.
     * Note: For compatibility it is possible to set this instead of
     * coded_width/height before decoding.
     */
    int width, height;

    /**
     * Bitstream width / height, may be different from width/height if lowres enabled.
     * - encoding: unused
     * - decoding: Set by user before init if known. Codec should override / dynamically change if needed.
     */
    int coded_width, coded_height;

#define FF_ASPECT_EXTENDED 15

    /**
     * the number of pictures in a group of pictures, or 0 for intra_only
     * - encoding: Set by user.
     * - decoding: unused
     */
    int gop_size;

    /**
     * Pixel format, see AV_PIX_FMT_xxx.
     * May be set by the demuxer if known from headers.
     * May be overridden by the decoder if it knows better.
     * - encoding: Set by user.
     * - decoding: Set by user if known, overridden by libavcodec if known
     */
    enum AVPixelFormat pix_fmt;

    /**
     * Motion estimation algorithm used for video coding.
     * 1 (zero), 2 (full), 3 (log), 4 (phods), 5 (epzs), 6 (x1), 7 (hex),
     * 8 (umh), 9 (iter), 10 (tesa) [7, 8, 10 are x264 specific, 9 is snow specific]
     * - encoding: MUST be set by user.
     * - decoding: unused
     */
    int me_method;

    /**
     * If non NULL, 'draw_horiz_band' is called by the libavcodec
     * decoder to draw a horizontal band. It improves cache usage. Not
     * all codecs can do that. You must check the codec capabilities
     * beforehand.
     * When multithreading is used, it may be called from multiple threads
     * at the same time; threads might draw different parts of the same AVFrame,
     * or multiple AVFrames, and there is no guarantee that slices will be drawn
     * in order.
     * The function is also used by hardware acceleration APIs.
     * It is called at least once during frame decoding to pass
     * the data needed for hardware render.
     * In that mode instead of pixel data, AVFrame points to
     * a structure specific to the acceleration API. The application
     * reads the structure and can change some fields to indicate progress
     * or mark state.
     * - encoding: unused
     * - decoding: Set by user.
     * @param height the height of the slice
     * @param y the y position of the slice
     * @param type 1->top field, 2->bottom field, 3->frame
     * @param offset offset into the AVFrame.data from which the slice should be read
     */
    void (*draw_horiz_band)(struct AVCodecContext *s,
                            const AVFrame *src, int offset[AV_NUM_DATA_POINTERS],
                            int y, int type, int height);

    /**
     * callback to negotiate the pixelFormat
     * @param fmt is the list of formats which are supported by the codec,
     * it is terminated by -1 as 0 is a valid format, the formats are ordered by quality.
     * The first is always the native one.
     * @return the chosen format
     * - encoding: unused
     * - decoding: Set by user, if not set the native format will be chosen.
     */
    enum AVPixelFormat (*get_format)(struct AVCodecContext *s, const enum AVPixelFormat * fmt);

    /**
     * maximum number of B-frames between non-B-frames
     * Note: The output will be delayed by max_b_frames+1 relative to the input.
     * - encoding: Set by user.
     * - decoding: unused
     */
    int max_b_frames;

    /**
     * qscale factor between IP and B-frames
     * If > 0 then the last P-frame quantizer will be used (q= lastp_q*factor+offset).
     * If < 0 then normal ratecontrol will be done (q= -normal_q*factor+offset).
     * - encoding: Set by user.
     * - decoding: unused
     */
    float b_quant_factor;

    /** obsolete FIXME remove */
    int rc_strategy;
#define FF_RC_STRATEGY_XVID 1

    int b_frame_strategy;

    /**
     * qscale offset between IP and B-frames
     * - encoding: Set by user.
     * - decoding: unused
     */
    float b_quant_offset;

    /**
     * Size of the frame reordering buffer in the decoder.
     * For MPEG-2 it is 1 IPB or 0 low delay IP.
     * - encoding: Set by libavcodec.
     * - decoding: Set by libavcodec.
     */
    int has_b_frames;

    /**
     * 0-> h263 quant 1-> mpeg quant
     * - encoding: Set by user.
     * - decoding: unused
     */
    int mpeg_quant;

    /**
     * qscale factor between P and I-frames
     * If > 0 then the last p frame quantizer will be used (q= lastp_q*factor+offset).
     * If < 0 then normal ratecontrol will be done (q= -normal_q*factor+offset).
     * - encoding: Set by user.
     * - decoding: unused
     */
    float i_quant_factor;

    /**
     * qscale offset between P and I-frames
     * - encoding: Set by user.
     * - decoding: unused
     */
    float i_quant_offset;

    /**
     * luminance masking (0-> disabled)
     * - encoding: Set by user.
     * - decoding: unused
     */
    float lumi_masking;

    /**
     * temporary complexity masking (0-> disabled)
     * - encoding: Set by user.
     * - decoding: unused
     */
    float temporal_cplx_masking;

    /**
     * spatial complexity masking (0-> disabled)
     * - encoding: Set by user.
     * - decoding: unused
     */
    float spatial_cplx_masking;

    /**
     * p block masking (0-> disabled)
     * - encoding: Set by user.
     * - decoding: unused
     */
    float p_masking;

    /**
     * darkness masking (0-> disabled)
     * - encoding: Set by user.
     * - decoding: unused
     */
    float dark_masking;

    /**
     * slice count
     * - encoding: Set by libavcodec.
     * - decoding: Set by user (or 0).
     */
    int slice_count;
    /**
     * prediction method (needed for huffyuv)
     * - encoding: Set by user.
     * - decoding: unused
     */
     int prediction_method;
#define FF_PRED_LEFT   0
#define FF_PRED_PLANE  1
#define FF_PRED_MEDIAN 2

    /**
     * slice offsets in the frame in bytes
     * - encoding: Set/allocated by libavcodec.
     * - decoding: Set/allocated by user (or NULL).
     */
    int *slice_offset;

    /**
     * sample aspect ratio (0 if unknown)
     * That is the width of a pixel divided by the height of the pixel.
     * Numerator and denominator must be relatively prime and smaller than 256 for some video standards.
     * - encoding: Set by user.
     * - decoding: Set by libavcodec.
     */
    AVRational sample_aspect_ratio;

    /**
     * motion estimation comparison function
     * - encoding: Set by user.
     * - decoding: unused
     */
    int me_cmp;
    /**
     * subpixel motion estimation comparison function
     * - encoding: Set by user.
     * - decoding: unused
     */
    int me_sub_cmp;
    /**
     * macroblock comparison function (not supported yet)
     * - encoding: Set by user.
     * - decoding: unused
     */
    int mb_cmp;
    /**
     * interlaced DCT comparison function
     * - encoding: Set by user.
     * - decoding: unused
     */
    int ildct_cmp;
#define FF_CMP_SAD    0
#define FF_CMP_SSE    1
#define FF_CMP_SATD   2
#define FF_CMP_DCT    3
#define FF_CMP_PSNR   4
#define FF_CMP_BIT    5
#define FF_CMP_RD     6
#define FF_CMP_ZERO   7
#define FF_CMP_VSAD   8
#define FF_CMP_VSSE   9
#define FF_CMP_NSSE   10
#define FF_CMP_W53    11
#define FF_CMP_W97    12
#define FF_CMP_DCTMAX 13
#define FF_CMP_DCT264 14
#define FF_CMP_CHROMA 256

    /**
     * ME diamond size & shape
     * - encoding: Set by user.
     * - decoding: unused
     */
    int dia_size;

    /**
     * amount of previous MV predictors (2a+1 x 2a+1 square)
     * - encoding: Set by user.
     * - decoding: unused
     */
    int last_predictor_count;

    /**
     * prepass for motion estimation
     * - encoding: Set by user.
     * - decoding: unused
     */
    int pre_me;

    /**
     * motion estimation prepass comparison function
     * - encoding: Set by user.
     * - decoding: unused
     */
    int me_pre_cmp;

    /**
     * ME prepass diamond size & shape
     * - encoding: Set by user.
     * - decoding: unused
     */
    int pre_dia_size;

    /**
     * subpel ME quality
     * - encoding: Set by user.
     * - decoding: unused
     */
    int me_subpel_quality;

    /**
     * DTG active format information (additional aspect ratio
     * information only used in DVB MPEG-2 transport streams)
     * 0 if not set.
     *
     * - encoding: unused
     * - decoding: Set by decoder.
     */
    int dtg_active_format;
#define FF_DTG_AFD_SAME         8
#define FF_DTG_AFD_4_3          9
#define FF_DTG_AFD_16_9         10
#define FF_DTG_AFD_14_9         11
#define FF_DTG_AFD_4_3_SP_14_9  13
#define FF_DTG_AFD_16_9_SP_14_9 14
#define FF_DTG_AFD_SP_4_3       15

    /**
     * maximum motion estimation search range in subpel units
     * If 0 then no limit.
     *
     * - encoding: Set by user.
     * - decoding: unused
     */
    int me_range;

    /**
     * intra quantizer bias
     * - encoding: Set by user.
     * - decoding: unused
     */
    int intra_quant_bias;
#define FF_DEFAULT_QUANT_BIAS 999999

    /**
     * inter quantizer bias
     * - encoding: Set by user.
     * - decoding: unused
     */
    int inter_quant_bias;

    /**
     * slice flags
     * - encoding: unused
     * - decoding: Set by user.
     */
    int slice_flags;
#define SLICE_FLAG_CODED_ORDER    0x0001 ///< draw_horiz_band() is called in coded order instead of display
#define SLICE_FLAG_ALLOW_FIELD    0x0002 ///< allow draw_horiz_band() with field slices (MPEG2 field pics)
#define SLICE_FLAG_ALLOW_PLANE    0x0004 ///< allow draw_horiz_band() with 1 component at a time (SVQ1)

    /**
     * XVideo Motion Acceleration
     * - encoding: forbidden
     * - decoding: set by decoder
     */
    int xvmc_acceleration;

    /**
     * macroblock decision mode
     * - encoding: Set by user.
     * - decoding: unused
     */
    int mb_decision;
#define FF_MB_DECISION_SIMPLE 0        ///< uses mb_cmp
#define FF_MB_DECISION_BITS   1        ///< chooses the one which needs the fewest bits
#define FF_MB_DECISION_RD     2        ///< rate distortion

    /**
     * custom intra quantization matrix
     * - encoding: Set by user, can be NULL.
     * - decoding: Set by libavcodec.
     */
    uint16_t *intra_matrix;

    /**
     * custom inter quantization matrix
     * - encoding: Set by user, can be NULL.
     * - decoding: Set by libavcodec.
     */
    uint16_t *inter_matrix;

    /**
     * scene change detection threshold
     * 0 is default, larger means fewer detected scene changes.
     * - encoding: Set by user.
     * - decoding: unused
     */
    int scenechange_threshold;

    /**
     * noise reduction strength
     * - encoding: Set by user.
     * - decoding: unused
     */
    int noise_reduction;

    /**
     * Motion estimation threshold below which no motion estimation is
     * performed, but instead the user specified motion vectors are used.
     *
     * - encoding: Set by user.
     * - decoding: unused
     */
    int me_threshold;

    /**
     * Macroblock threshold below which the user specified macroblock types will be used.
     * - encoding: Set by user.
     * - decoding: unused
     */
    int mb_threshold;

    /**
     * precision of the intra DC coefficient - 8
     * - encoding: Set by user.
     * - decoding: unused
     */
    int intra_dc_precision;

    /**
     * Number of macroblock rows at the top which are skipped.
     * - encoding: unused
     * - decoding: Set by user.
     */
    int skip_top;

    /**
     * Number of macroblock rows at the bottom which are skipped.
     * - encoding: unused
     * - decoding: Set by user.
     */
    int skip_bottom;

    /**
     * Border processing masking, raises the quantizer for mbs on the borders
     * of the picture.
     * - encoding: Set by user.
     * - decoding: unused
     */
    float border_masking;

    /**
     * minimum MB lagrange multipler
     * - encoding: Set by user.
     * - decoding: unused
     */
    int mb_lmin;

    /**
     * maximum MB lagrange multipler
     * - encoding: Set by user.
     * - decoding: unused
     */
    int mb_lmax;

    /**
     *
     * - encoding: Set by user.
     * - decoding: unused
     */
    int me_penalty_compensation;

    /**
     *
     * - encoding: Set by user.
     * - decoding: unused
     */
    int bidir_refine;

    /**
     *
     * - encoding: Set by user.
     * - decoding: unused
     */
    int brd_scale;

    /**
     * minimum GOP size
     * - encoding: Set by user.
     * - decoding: unused
     */
    int keyint_min;

    /**
     * number of reference frames
     * - encoding: Set by user.
     * - decoding: Set by lavc.
     */
    int refs;

    /**
     * chroma qp offset from luma
     * - encoding: Set by user.
     * - decoding: unused
     */
    int chromaoffset;

    /**
     * Multiplied by qscale for each frame and added to scene_change_score.
     * - encoding: Set by user.
     * - decoding: unused
     */
    int scenechange_factor;

    /**
     *
     * Note: Value depends upon the compare function used for fullpel ME.
     * - encoding: Set by user.
     * - decoding: unused
     */
    int mv0_threshold;

    /**
     * Adjust sensitivity of b_frame_strategy 1.
     * - encoding: Set by user.
     * - decoding: unused
     */
    int b_sensitivity;

    /**
     * Chromaticity coordinates of the source primaries.
     * - encoding: Set by user
     * - decoding: Set by libavcodec
     */
    enum AVColorPrimaries color_primaries;

    /**
     * Color Transfer Characteristic.
     * - encoding: Set by user
     * - decoding: Set by libavcodec
     */
    enum AVColorTransferCharacteristic color_trc;

    /**
     * YUV colorspace type.
     * - encoding: Set by user
     * - decoding: Set by libavcodec
     */
    enum AVColorSpace colorspace;

    /**
     * MPEG vs JPEG YUV range.
     * - encoding: Set by user
     * - decoding: Set by libavcodec
     */
    enum AVColorRange color_range;

    /**
     * This defines the location of chroma samples.
     * - encoding: Set by user
     * - decoding: Set by libavcodec
     */
    enum AVChromaLocation chroma_sample_location;

    /**
     * Number of slices.
     * Indicates number of picture subdivisions. Used for parallelized
     * decoding.
     * - encoding: Set by user
     * - decoding: unused
     */
    int slices;

    /** Field order
     * - encoding: set by libavcodec
     * - decoding: Set by user.
     */
    enum AVFieldOrder field_order;

    /* audio only */
    int sample_rate; ///< samples per second
    int channels;    ///< number of audio channels

    /**
     * audio sample format
     * - encoding: Set by user.
     * - decoding: Set by libavcodec.
     */
    enum AVSampleFormat sample_fmt;  ///< sample format

    /* The following data should not be initialized. */
    /**
     * Number of samples per channel in an audio frame.
     *
     * - encoding: set by libavcodec in avcodec_open2(). Each submitted frame
     *   except the last must contain exactly frame_size samples per channel.
     *   May be 0 when the codec has CODEC_CAP_VARIABLE_FRAME_SIZE set, then the
     *   frame size is not restricted.
     * - decoding: may be set by some decoders to indicate constant frame size
     */
    int frame_size;

    /**
     * Frame counter, set by libavcodec.
     *
     * - decoding: total number of frames returned from the decoder so far.
     * - encoding: total number of frames passed to the encoder so far.
     *
     *   @note the counter is not incremented if encoding/decoding resulted in
     *   an error.
     */
    int frame_number;

    /**
     * number of bytes per packet if constant and known or 0
     * Used by some WAV based audio codecs.
     */
    int block_align;

    /**
     * Audio cutoff bandwidth (0 means "automatic")
     * - encoding: Set by user.
     * - decoding: unused
     */
    int cutoff;

#if FF_API_REQUEST_CHANNELS
    /**
     * Decoder should decode to this many channels if it can (0 for default)
     * - encoding: unused
     * - decoding: Set by user.
     * @deprecated Deprecated in favor of request_channel_layout.
     */
    int request_channels;
#endif

    /**
     * Audio channel layout.
     * - encoding: set by user.
     * - decoding: set by user, may be overwritten by libavcodec.
     */
    uint64_t channel_layout;

    /**
     * Request decoder to use this channel layout if it can (0 for default)
     * - encoding: unused
     * - decoding: Set by user.
     */
    uint64_t request_channel_layout;

    /**
     * Type of service that the audio stream conveys.
     * - encoding: Set by user.
     * - decoding: Set by libavcodec.
     */
    enum AVAudioServiceType audio_service_type;

    /**
     * desired sample format
     * - encoding: Not used.
     * - decoding: Set by user.
     * Decoder will decode to this format if it can.
     */
    enum AVSampleFormat request_sample_fmt;

#if FF_API_GET_BUFFER
    /**
     * Called at the beginning of each frame to get a buffer for it.
     *
     * The function will set AVFrame.data[], AVFrame.linesize[].
     * AVFrame.extended_data[] must also be set, but it should be the same as
     * AVFrame.data[] except for planar audio with more channels than can fit
     * in AVFrame.data[]. In that case, AVFrame.data[] shall still contain as
     * many data pointers as it can hold.
     *
     * if CODEC_CAP_DR1 is not set then get_buffer() must call
     * avcodec_default_get_buffer() instead of providing buffers allocated by
     * some other means.
     *
     * AVFrame.data[] should be 32- or 16-byte-aligned unless the CPU doesn't
     * need it. avcodec_default_get_buffer() aligns the output buffer properly,
     * but if get_buffer() is overridden then alignment considerations should
     * be taken into account.
     *
     * @see avcodec_default_get_buffer()
     *
     * Video:
     *
     * If pic.reference is set then the frame will be read later by libavcodec.
     * avcodec_align_dimensions2() should be used to find the required width and
     * height, as they normally need to be rounded up to the next multiple of 16.
     *
     * If frame multithreading is used and thread_safe_callbacks is set,
     * it may be called from a different thread, but not from more than one at
     * once. Does not need to be reentrant.
     *
     * @see release_buffer(), reget_buffer()
     * @see avcodec_align_dimensions2()
     *
     * Audio:
     *
     * Decoders request a buffer of a particular size by setting
     * AVFrame.nb_samples prior to calling get_buffer(). The decoder may,
     * however, utilize only part of the buffer by setting AVFrame.nb_samples
     * to a smaller value in the output frame.
     *
     * Decoders cannot use the buffer after returning from
     * avcodec_decode_audio4(), so they will not call release_buffer(), as it
     * is assumed to be released immediately upon return. In some rare cases,
     * a decoder may need to call get_buffer() more than once in a single
     * call to avcodec_decode_audio4(). In that case, when get_buffer() is
     * called again after it has already been called once, the previously
     * acquired buffer is assumed to be released at that time and may not be
     * reused by the decoder.
     *
     * As a convenience, av_samples_get_buffer_size() and
     * av_samples_fill_arrays() in libavutil may be used by custom get_buffer()
     * functions to find the required data size and to fill data pointers and
     * linesize. In AVFrame.linesize, only linesize[0] may be set for audio
     * since all planes must be the same size.
     *
     * @see av_samples_get_buffer_size(), av_samples_fill_arrays()
     *
     * - encoding: unused
     * - decoding: Set by libavcodec, user can override.
     *
     * @deprecated use get_buffer2()
     */
    attribute_deprecated
    int (*get_buffer)(struct AVCodecContext *c, AVFrame *pic);

    /**
     * Called to release buffers which were allocated with get_buffer.
     * A released buffer can be reused in get_buffer().
     * pic.data[*] must be set to NULL.
     * May be called from a different thread if frame multithreading is used,
     * but not by more than one thread at once, so does not need to be reentrant.
     * - encoding: unused
     * - decoding: Set by libavcodec, user can override.
     *
     * @deprecated custom freeing callbacks should be set from get_buffer2()
     */
    attribute_deprecated
    void (*release_buffer)(struct AVCodecContext *c, AVFrame *pic);

    /**
     * Called at the beginning of a frame to get cr buffer for it.
     * Buffer type (size, hints) must be the same. libavcodec won't check it.
     * libavcodec will pass previous buffer in pic, function should return
     * same buffer or new buffer with old frame "painted" into it.
     * If pic.data[0] == NULL must behave like get_buffer().
     * if CODEC_CAP_DR1 is not set then reget_buffer() must call
     * avcodec_default_reget_buffer() instead of providing buffers allocated by
     * some other means.
     * - encoding: unused
     * - decoding: Set by libavcodec, user can override.
     */
    attribute_deprecated
    int (*reget_buffer)(struct AVCodecContext *c, AVFrame *pic);
#endif

    /**
     * This callback is called at the beginning of each frame to get data
     * buffer(s) for it. There may be one contiguous buffer for all the data or
     * there may be a buffer per each data plane or anything in between. Each
     * buffer must be reference-counted using the AVBuffer API.
     *
     * The following fields will be set in the frame before this callback is
     * called:
     * - format
     * - width, height (video only)
     * - sample_rate, channel_layout, nb_samples (audio only)
     * Their values may differ from the corresponding values in
     * AVCodecContext. This callback must use the frame values, not the codec
     * context values, to calculate the required buffer size.
     *
     * This callback must fill the following fields in the frame:
     * - data[]
     * - linesize[]
     * - extended_data:
     *   * if the data is planar audio with more than 8 channels, then this
     *     callback must allocate and fill extended_data to contain all pointers
     *     to all data planes. data[] must hold as many pointers as it can.
     *     extended_data must be allocated with av_malloc() and will be freed in
     *     av_frame_unref().
     *   * otherwise exended_data must point to data
     * - buf[] must contain references to the buffers that contain the frame
     *   data.
     * - extended_buf and nb_extended_buf must be allocated with av_malloc() by
     *   this callback and filled with the extra buffers if there are more
     *   buffers than buf[] can hold. extended_buf will be freed in
     *   av_frame_unref().
     *
     * If CODEC_CAP_DR1 is not set then get_buffer2() must call
     * avcodec_default_get_buffer2() instead of providing buffers allocated by
     * some other means.
     *
     * Each data plane must be aligned to the maximum required by the target
     * CPU.
     *
     * @see avcodec_default_get_buffer2()
     *
     * Video:
     *
     * If AV_GET_BUFFER_FLAG_REF is set in flags then the frame may be reused
     * (read and/or written to if it is writable) later by libavcodec.
     *
     * If CODEC_FLAG_EMU_EDGE is not set in s->flags, the buffer must contain an
     * edge of the size returned by avcodec_get_edge_width() on all sides.
     *
     * avcodec_align_dimensions2() should be used to find the required width and
     * height, as they normally need to be rounded up to the next multiple of 16.
     *
     * If frame multithreading is used and thread_safe_callbacks is set,
     * this callback may be called from a different thread, but not from more
     * than one at once. Does not need to be reentrant.
     *
     * @see avcodec_align_dimensions2()
     *
     * Audio:
     *
     * Decoders request a buffer of a particular size by setting
     * AVFrame.nb_samples prior to calling get_buffer2(). The decoder may,
     * however, utilize only part of the buffer by setting AVFrame.nb_samples
     * to a smaller value in the output frame.
     *
     * As a convenience, av_samples_get_buffer_size() and
     * av_samples_fill_arrays() in libavutil may be used by custom get_buffer2()
     * functions to find the required data size and to fill data pointers and
     * linesize. In AVFrame.linesize, only linesize[0] may be set for audio
     * since all planes must be the same size.
     *
     * @see av_samples_get_buffer_size(), av_samples_fill_arrays()
     *
     * - encoding: unused
     * - decoding: Set by libavcodec, user can override.
     */
    int (*get_buffer2)(struct AVCodecContext *s, AVFrame *frame, int flags);

    /**
     * If non-zero, the decoded audio and video frames returned from
     * avcodec_decode_video2() and avcodec_decode_audio4() are reference-counted
     * and are valid indefinitely. The caller must free them with
     * av_frame_unref() when they are not needed anymore.
     * Otherwise, the decoded frames must not be freed by the caller and are
     * only valid until the next decode call.
     *
     * - encoding: unused
     * - decoding: set by the caller before avcodec_open2().
     */
    int refcounted_frames;

    /* - encoding parameters */
    float qcompress;  ///< amount of qscale change between easy & hard scenes (0.0-1.0)
    float qblur;      ///< amount of qscale smoothing over time (0.0-1.0)

    /**
     * minimum quantizer
     * - encoding: Set by user.
     * - decoding: unused
     */
    int qmin;

    /**
     * maximum quantizer
     * - encoding: Set by user.
     * - decoding: unused
     */
    int qmax;

    /**
     * maximum quantizer difference between frames
     * - encoding: Set by user.
     * - decoding: unused
     */
    int max_qdiff;

    /**
     * ratecontrol qmin qmax limiting method
     * 0-> clipping, 1-> use a nice continuous function to limit qscale wthin qmin/qmax.
     * - encoding: Set by user.
     * - decoding: unused
     */
    float rc_qsquish;

    float rc_qmod_amp;
    int rc_qmod_freq;

    /**
     * decoder bitstream buffer size
     * - encoding: Set by user.
     * - decoding: unused
     */
    int rc_buffer_size;

    /**
     * ratecontrol override, see RcOverride
     * - encoding: Allocated/set/freed by user.
     * - decoding: unused
     */
    int rc_override_count;
    RcOverride *rc_override;

    /**
     * rate control equation
     * - encoding: Set by user
     * - decoding: unused
     */
    const char *rc_eq;

    /**
     * maximum bitrate
     * - encoding: Set by user.
     * - decoding: unused
     */
    int rc_max_rate;

    /**
     * minimum bitrate
     * - encoding: Set by user.
     * - decoding: unused
     */
    int rc_min_rate;

    float rc_buffer_aggressivity;

    /**
     * initial complexity for pass1 ratecontrol
     * - encoding: Set by user.
     * - decoding: unused
     */
    float rc_initial_cplx;

    /**
     * Ratecontrol attempt to use, at maximum, <value> of what can be used without an underflow.
     * - encoding: Set by user.
     * - decoding: unused.
     */
    float rc_max_available_vbv_use;

    /**
     * Ratecontrol attempt to use, at least, <value> times the amount needed to prevent a vbv overflow.
     * - encoding: Set by user.
     * - decoding: unused.
     */
    float rc_min_vbv_overflow_use;

    /**
     * Number of bits which should be loaded into the rc buffer before decoding starts.
     * - encoding: Set by user.
     * - decoding: unused
     */
    int rc_initial_buffer_occupancy;

#define FF_CODER_TYPE_VLC       0
#define FF_CODER_TYPE_AC        1
#define FF_CODER_TYPE_RAW       2
#define FF_CODER_TYPE_RLE       3
#define FF_CODER_TYPE_DEFLATE   4
    /**
     * coder type
     * - encoding: Set by user.
     * - decoding: unused
     */
    int coder_type;

    /**
     * context model
     * - encoding: Set by user.
     * - decoding: unused
     */
    int context_model;

    /**
     * minimum Lagrange multipler
     * - encoding: Set by user.
     * - decoding: unused
     */
    int lmin;

    /**
     * maximum Lagrange multipler
     * - encoding: Set by user.
     * - decoding: unused
     */
    int lmax;

    /**
     * frame skip threshold
     * - encoding: Set by user.
     * - decoding: unused
     */
    int frame_skip_threshold;

    /**
     * frame skip factor
     * - encoding: Set by user.
     * - decoding: unused
     */
    int frame_skip_factor;

    /**
     * frame skip exponent
     * - encoding: Set by user.
     * - decoding: unused
     */
    int frame_skip_exp;

    /**
     * frame skip comparison function
     * - encoding: Set by user.
     * - decoding: unused
     */
    int frame_skip_cmp;

    /**
     * trellis RD quantization
     * - encoding: Set by user.
     * - decoding: unused
     */
    int trellis;

    /**
     * - encoding: Set by user.
     * - decoding: unused
     */
    int min_prediction_order;

    /**
     * - encoding: Set by user.
     * - decoding: unused
     */
    int max_prediction_order;

    /**
     * GOP timecode frame start number
     * - encoding: Set by user, in non drop frame format
     * - decoding: Set by libavcodec (timecode in the 25 bits format, -1 if unset)
     */
    int64_t timecode_frame_start;

    /* The RTP callback: This function is called    */
    /* every time the encoder has a packet to send. */
    /* It depends on the encoder if the data starts */
    /* with a Start Code (it should). H.263 does.   */
    /* mb_nb contains the number of macroblocks     */
    /* encoded in the RTP payload.                  */
    void (*rtp_callback)(struct AVCodecContext *avctx, void *data, int size, int mb_nb);

    int rtp_payload_size;   /* The size of the RTP payload: the coder will  */
                            /* do its best to deliver a chunk with size     */
                            /* below rtp_payload_size, the chunk will start */
                            /* with a start code on some codecs like H.263. */
                            /* This doesn't take account of any particular  */
                            /* headers inside the transmitted RTP payload.  */

    /* statistics, used for 2-pass encoding */
    int mv_bits;
    int header_bits;
    int i_tex_bits;
    int p_tex_bits;
    int i_count;
    int p_count;
    int skip_count;
    int misc_bits;

    /**
     * number of bits used for the previously encoded frame
     * - encoding: Set by libavcodec.
     * - decoding: unused
     */
    int frame_bits;

    /**
     * pass1 encoding statistics output buffer
     * - encoding: Set by libavcodec.
     * - decoding: unused
     */
    char *stats_out;

    /**
     * pass2 encoding statistics input buffer
     * Concatenated stuff from stats_out of pass1 should be placed here.
     * - encoding: Allocated/set/freed by user.
     * - decoding: unused
     */
    char *stats_in;

    /**
     * Work around bugs in encoders which sometimes cannot be detected automatically.
     * - encoding: Set by user
     * - decoding: Set by user
     */
    int workaround_bugs;
#define FF_BUG_AUTODETECT       1  ///< autodetection
#define FF_BUG_OLD_MSMPEG4      2
#define FF_BUG_XVID_ILACE       4
#define FF_BUG_UMP4             8
#define FF_BUG_NO_PADDING       16
#define FF_BUG_AMV              32
#define FF_BUG_AC_VLC           0  ///< Will be removed, libavcodec can now handle these non-compliant files by default.
#define FF_BUG_QPEL_CHROMA      64
#define FF_BUG_STD_QPEL         128
#define FF_BUG_QPEL_CHROMA2     256
#define FF_BUG_DIRECT_BLOCKSIZE 512
#define FF_BUG_EDGE             1024
#define FF_BUG_HPEL_CHROMA      2048
#define FF_BUG_DC_CLIP          4096
#define FF_BUG_MS               8192 ///< Work around various bugs in Microsoft's broken decoders.
#define FF_BUG_TRUNCATED       16384

    /**
     * strictly follow the standard (MPEG4, ...).
     * - encoding: Set by user.
     * - decoding: Set by user.
     * Setting this to STRICT or higher means the encoder and decoder will
     * generally do stupid things, whereas setting it to unofficial or lower
     * will mean the encoder might produce output that is not supported by all
     * spec-compliant decoders. Decoders don't differentiate between normal,
     * unofficial and experimental (that is, they always try to decode things
     * when they can) unless they are explicitly asked to behave stupidly
     * (=strictly conform to the specs)
     */
    int strict_std_compliance;
#define FF_COMPLIANCE_VERY_STRICT   2 ///< Strictly conform to an older more strict version of the spec or reference software.
#define FF_COMPLIANCE_STRICT        1 ///< Strictly conform to all the things in the spec no matter what consequences.
#define FF_COMPLIANCE_NORMAL        0
#define FF_COMPLIANCE_UNOFFICIAL   -1 ///< Allow unofficial extensions
#define FF_COMPLIANCE_EXPERIMENTAL -2 ///< Allow nonstandardized experimental things.

    /**
     * error concealment flags
     * - encoding: unused
     * - decoding: Set by user.
     */
    int error_concealment;
#define FF_EC_GUESS_MVS   1
#define FF_EC_DEBLOCK     2

    /**
     * debug
     * - encoding: Set by user.
     * - decoding: Set by user.
     */
    int debug;
#define FF_DEBUG_PICT_INFO   1
#define FF_DEBUG_RC          2
#define FF_DEBUG_BITSTREAM   4
#define FF_DEBUG_MB_TYPE     8
#define FF_DEBUG_QP          16
#define FF_DEBUG_MV          32
#define FF_DEBUG_DCT_COEFF   0x00000040
#define FF_DEBUG_SKIP        0x00000080
#define FF_DEBUG_STARTCODE   0x00000100
#define FF_DEBUG_PTS         0x00000200
#define FF_DEBUG_ER          0x00000400
#define FF_DEBUG_MMCO        0x00000800
#define FF_DEBUG_BUGS        0x00001000
#define FF_DEBUG_VIS_QP      0x00002000
#define FF_DEBUG_VIS_MB_TYPE 0x00004000
#define FF_DEBUG_BUFFERS     0x00008000
#define FF_DEBUG_THREADS     0x00010000

    /**
     * debug
     * - encoding: Set by user.
     * - decoding: Set by user.
     */
    int debug_mv;
#define FF_DEBUG_VIS_MV_P_FOR  0x00000001 //visualize forward predicted MVs of P frames
#define FF_DEBUG_VIS_MV_B_FOR  0x00000002 //visualize forward predicted MVs of B frames
#define FF_DEBUG_VIS_MV_B_BACK 0x00000004 //visualize backward predicted MVs of B frames

    /**
     * Error recognition; may misdetect some more or less valid parts as errors.
     * - encoding: unused
     * - decoding: Set by user.
     */
    int err_recognition;
#define AV_EF_CRCCHECK  (1<<0)
#define AV_EF_BITSTREAM (1<<1)
#define AV_EF_BUFFER    (1<<2)
#define AV_EF_EXPLODE   (1<<3)

#define AV_EF_CAREFUL    (1<<16)
#define AV_EF_COMPLIANT  (1<<17)
#define AV_EF_AGGRESSIVE (1<<18)


    /**
     * opaque 64bit number (generally a PTS) that will be reordered and
     * output in AVFrame.reordered_opaque
     * @deprecated in favor of pkt_pts
     * - encoding: unused
     * - decoding: Set by user.
     */
    int64_t reordered_opaque;

    /**
     * Hardware accelerator in use
     * - encoding: unused.
     * - decoding: Set by libavcodec
     */
    struct AVHWAccel *hwaccel;

    /**
     * Hardware accelerator context.
     * For some hardware accelerators, a global context needs to be
     * provided by the user. In that case, this holds display-dependent
     * data FFmpeg cannot instantiate itself. Please refer to the
     * FFmpeg HW accelerator documentation to know how to fill this
     * is. e.g. for VA API, this is a struct vaapi_context.
     * - encoding: unused
     * - decoding: Set by user
     */
    void *hwaccel_context;

    /**
     * error
     * - encoding: Set by libavcodec if flags&CODEC_FLAG_PSNR.
     * - decoding: unused
     */
    uint64_t error[AV_NUM_DATA_POINTERS];

    /**
     * DCT algorithm, see FF_DCT_* below
     * - encoding: Set by user.
     * - decoding: unused
     */
    int dct_algo;
#define FF_DCT_AUTO    0
#define FF_DCT_FASTINT 1
#define FF_DCT_INT     2
#define FF_DCT_MMX     3
#define FF_DCT_ALTIVEC 5
#define FF_DCT_FAAN    6

    /**
     * IDCT algorithm, see FF_IDCT_* below.
     * - encoding: Set by user.
     * - decoding: Set by user.
     */
    int idct_algo;
#define FF_IDCT_AUTO          0
#define FF_IDCT_INT           1
#define FF_IDCT_SIMPLE        2
#define FF_IDCT_SIMPLEMMX     3
<<<<<<< HEAD
#define FF_IDCT_LIBMPEG2MMX   4
=======
>>>>>>> de27d2b9
#if FF_API_MMI
#define FF_IDCT_MMI           5
#endif
#define FF_IDCT_ARM           7
#define FF_IDCT_ALTIVEC       8
#define FF_IDCT_SH4           9
#define FF_IDCT_SIMPLEARM     10
#define FF_IDCT_IPP           13
#define FF_IDCT_XVIDMMX       14
#define FF_IDCT_SIMPLEARMV5TE 16
#define FF_IDCT_SIMPLEARMV6   17
#define FF_IDCT_SIMPLEVIS     18
#define FF_IDCT_FAAN          20
#define FF_IDCT_SIMPLENEON    22
#define FF_IDCT_SIMPLEALPHA   23
#if FF_API_IDCT
#define FF_IDCT_H264          11
#define FF_IDCT_VP3           12
#define FF_IDCT_CAVS          15
#define FF_IDCT_WMV2          19
#define FF_IDCT_EA            21
#define FF_IDCT_BINK          24
#endif

    /**
     * bits per sample/pixel from the demuxer (needed for huffyuv).
     * - encoding: Set by libavcodec.
     * - decoding: Set by user.
     */
     int bits_per_coded_sample;

    /**
     * Bits per sample/pixel of internal libavcodec pixel/sample format.
     * - encoding: set by user.
     * - decoding: set by libavcodec.
     */
    int bits_per_raw_sample;

    /**
     * low resolution decoding, 1-> 1/2 size, 2->1/4 size
     * - encoding: unused
     * - decoding: Set by user.
     */
     int lowres;

    /**
     * the picture in the bitstream
     * - encoding: Set by libavcodec.
     * - decoding: Set by libavcodec.
     */
    AVFrame *coded_frame;

    /**
     * thread count
     * is used to decide how many independent tasks should be passed to execute()
     * - encoding: Set by user.
     * - decoding: Set by user.
     */
    int thread_count;

    /**
     * Which multithreading methods to use.
     * Use of FF_THREAD_FRAME will increase decoding delay by one frame per thread,
     * so clients which cannot provide future frames should not use it.
     *
     * - encoding: Set by user, otherwise the default is used.
     * - decoding: Set by user, otherwise the default is used.
     */
    int thread_type;
#define FF_THREAD_FRAME   1 ///< Decode more than one frame at once
#define FF_THREAD_SLICE   2 ///< Decode more than one part of a single frame at once

    /**
     * Which multithreading methods are in use by the codec.
     * - encoding: Set by libavcodec.
     * - decoding: Set by libavcodec.
     */
    int active_thread_type;

    /**
     * Set by the client if its custom get_buffer() callback can be called
     * synchronously from another thread, which allows faster multithreaded decoding.
     * draw_horiz_band() will be called from other threads regardless of this setting.
     * Ignored if the default get_buffer() is used.
     * - encoding: Set by user.
     * - decoding: Set by user.
     */
    int thread_safe_callbacks;

    /**
     * The codec may call this to execute several independent things.
     * It will return only after finishing all tasks.
     * The user may replace this with some multithreaded implementation,
     * the default implementation will execute the parts serially.
     * @param count the number of things to execute
     * - encoding: Set by libavcodec, user can override.
     * - decoding: Set by libavcodec, user can override.
     */
    int (*execute)(struct AVCodecContext *c, int (*func)(struct AVCodecContext *c2, void *arg), void *arg2, int *ret, int count, int size);

    /**
     * The codec may call this to execute several independent things.
     * It will return only after finishing all tasks.
     * The user may replace this with some multithreaded implementation,
     * the default implementation will execute the parts serially.
     * Also see avcodec_thread_init and e.g. the --enable-pthread configure option.
     * @param c context passed also to func
     * @param count the number of things to execute
     * @param arg2 argument passed unchanged to func
     * @param ret return values of executed functions, must have space for "count" values. May be NULL.
     * @param func function that will be called count times, with jobnr from 0 to count-1.
     *             threadnr will be in the range 0 to c->thread_count-1 < MAX_THREADS and so that no
     *             two instances of func executing at the same time will have the same threadnr.
     * @return always 0 currently, but code should handle a future improvement where when any call to func
     *         returns < 0 no further calls to func may be done and < 0 is returned.
     * - encoding: Set by libavcodec, user can override.
     * - decoding: Set by libavcodec, user can override.
     */
    int (*execute2)(struct AVCodecContext *c, int (*func)(struct AVCodecContext *c2, void *arg, int jobnr, int threadnr), void *arg2, int *ret, int count);

    /**
     * thread opaque
     * Can be used by execute() to store some per AVCodecContext stuff.
     * - encoding: set by execute()
     * - decoding: set by execute()
     */
    void *thread_opaque;

    /**
     * noise vs. sse weight for the nsse comparsion function
     * - encoding: Set by user.
     * - decoding: unused
     */
     int nsse_weight;

    /**
     * profile
     * - encoding: Set by user.
     * - decoding: Set by libavcodec.
     */
     int profile;
#define FF_PROFILE_UNKNOWN -99
#define FF_PROFILE_RESERVED -100

#define FF_PROFILE_AAC_MAIN 0
#define FF_PROFILE_AAC_LOW  1
#define FF_PROFILE_AAC_SSR  2
#define FF_PROFILE_AAC_LTP  3
#define FF_PROFILE_AAC_HE   4
#define FF_PROFILE_AAC_HE_V2 28
#define FF_PROFILE_AAC_LD   22
#define FF_PROFILE_AAC_ELD  38

#define FF_PROFILE_DTS         20
#define FF_PROFILE_DTS_ES      30
#define FF_PROFILE_DTS_96_24   40
#define FF_PROFILE_DTS_HD_HRA  50
#define FF_PROFILE_DTS_HD_MA   60

#define FF_PROFILE_MPEG2_422    0
#define FF_PROFILE_MPEG2_HIGH   1
#define FF_PROFILE_MPEG2_SS     2
#define FF_PROFILE_MPEG2_SNR_SCALABLE  3
#define FF_PROFILE_MPEG2_MAIN   4
#define FF_PROFILE_MPEG2_SIMPLE 5

#define FF_PROFILE_H264_CONSTRAINED  (1<<9)  // 8+1; constraint_set1_flag
#define FF_PROFILE_H264_INTRA        (1<<11) // 8+3; constraint_set3_flag

#define FF_PROFILE_H264_BASELINE             66
#define FF_PROFILE_H264_CONSTRAINED_BASELINE (66|FF_PROFILE_H264_CONSTRAINED)
#define FF_PROFILE_H264_MAIN                 77
#define FF_PROFILE_H264_EXTENDED             88
#define FF_PROFILE_H264_HIGH                 100
#define FF_PROFILE_H264_HIGH_10              110
#define FF_PROFILE_H264_HIGH_10_INTRA        (110|FF_PROFILE_H264_INTRA)
#define FF_PROFILE_H264_HIGH_422             122
#define FF_PROFILE_H264_HIGH_422_INTRA       (122|FF_PROFILE_H264_INTRA)
#define FF_PROFILE_H264_HIGH_444             144
#define FF_PROFILE_H264_HIGH_444_PREDICTIVE  244
#define FF_PROFILE_H264_HIGH_444_INTRA       (244|FF_PROFILE_H264_INTRA)
#define FF_PROFILE_H264_CAVLC_444            44

#define FF_PROFILE_VC1_SIMPLE   0
#define FF_PROFILE_VC1_MAIN     1
#define FF_PROFILE_VC1_COMPLEX  2
#define FF_PROFILE_VC1_ADVANCED 3

#define FF_PROFILE_MPEG4_SIMPLE                     0
#define FF_PROFILE_MPEG4_SIMPLE_SCALABLE            1
#define FF_PROFILE_MPEG4_CORE                       2
#define FF_PROFILE_MPEG4_MAIN                       3
#define FF_PROFILE_MPEG4_N_BIT                      4
#define FF_PROFILE_MPEG4_SCALABLE_TEXTURE           5
#define FF_PROFILE_MPEG4_SIMPLE_FACE_ANIMATION      6
#define FF_PROFILE_MPEG4_BASIC_ANIMATED_TEXTURE     7
#define FF_PROFILE_MPEG4_HYBRID                     8
#define FF_PROFILE_MPEG4_ADVANCED_REAL_TIME         9
#define FF_PROFILE_MPEG4_CORE_SCALABLE             10
#define FF_PROFILE_MPEG4_ADVANCED_CODING           11
#define FF_PROFILE_MPEG4_ADVANCED_CORE             12
#define FF_PROFILE_MPEG4_ADVANCED_SCALABLE_TEXTURE 13
#define FF_PROFILE_MPEG4_SIMPLE_STUDIO             14
#define FF_PROFILE_MPEG4_ADVANCED_SIMPLE           15

    /**
     * level
     * - encoding: Set by user.
     * - decoding: Set by libavcodec.
     */
     int level;
#define FF_LEVEL_UNKNOWN -99

    /**
     * Skip loop filtering for selected frames.
     * - encoding: unused
     * - decoding: Set by user.
     */
    enum AVDiscard skip_loop_filter;

    /**
     * Skip IDCT/dequantization for selected frames.
     * - encoding: unused
     * - decoding: Set by user.
     */
    enum AVDiscard skip_idct;

    /**
     * Skip decoding for selected frames.
     * - encoding: unused
     * - decoding: Set by user.
     */
    enum AVDiscard skip_frame;

    /**
     * Header containing style information for text subtitles.
     * For SUBTITLE_ASS subtitle type, it should contain the whole ASS
     * [Script Info] and [V4+ Styles] section, plus the [Events] line and
     * the Format line following. It shouldn't include any Dialogue line.
     * - encoding: Set/allocated/freed by user (before avcodec_open2())
     * - decoding: Set/allocated/freed by libavcodec (by avcodec_open2())
     */
    uint8_t *subtitle_header;
    int subtitle_header_size;

    /**
     * Simulates errors in the bitstream to test error concealment.
     * - encoding: Set by user.
     * - decoding: unused
     */
    int error_rate;

    /**
     * Current packet as passed into the decoder, to avoid having
     * to pass the packet into every function. Currently only valid
     * inside lavc and get/release_buffer callbacks.
     * - decoding: set by avcodec_decode_*, read by get_buffer() for setting pkt_pts
     * - encoding: unused
     */
    AVPacket *pkt;

    /**
     * VBV delay coded in the last frame (in periods of a 27 MHz clock).
     * Used for compliant TS muxing.
     * - encoding: Set by libavcodec.
     * - decoding: unused.
     */
    uint64_t vbv_delay;

    /**
     * Timebase in which pkt_dts/pts and AVPacket.dts/pts are.
     * Code outside libavcodec should access this field using:
     * av_codec_{get,set}_pkt_timebase(avctx)
     * - encoding unused.
     * - decodimg set by user
     */
    AVRational pkt_timebase;

    /**
     * AVCodecDescriptor
     * Code outside libavcodec should access this field using:
     * av_codec_{get,set}_codec_descriptor(avctx)
     * - encoding: unused.
     * - decoding: set by libavcodec.
     */
    const AVCodecDescriptor *codec_descriptor;

    /**
     * Current statistics for PTS correction.
     * - decoding: maintained and used by libavcodec, not intended to be used by user apps
     * - encoding: unused
     */
    int64_t pts_correction_num_faulty_pts; /// Number of incorrect PTS values so far
    int64_t pts_correction_num_faulty_dts; /// Number of incorrect DTS values so far
    int64_t pts_correction_last_pts;       /// PTS of the last frame
    int64_t pts_correction_last_dts;       /// DTS of the last frame

    /**
     * Current frame metadata.
     * - decoding: maintained and used by libavcodec, not intended to be used by user apps
     * - encoding: unused
     */
    AVDictionary *metadata;

    /**
     * Character encoding of the input subtitles file.
     * - decoding: set by user
     * - encoding: unused
     */
    char *sub_charenc;

    /**
     * Subtitles character encoding mode. Formats or codecs might be adjusting
     * this setting (if they are doing the conversion themselves for instance).
     * - decoding: set by libavcodec
     * - encoding: unused
     */
    int sub_charenc_mode;
#define FF_SUB_CHARENC_MODE_DO_NOTHING  -1  ///< do nothing (demuxer outputs a stream supposed to be already in UTF-8, or the codec is bitmap for instance)
#define FF_SUB_CHARENC_MODE_AUTOMATIC    0  ///< libavcodec will select the mode itself
#define FF_SUB_CHARENC_MODE_PRE_DECODER  1  ///< the AVPacket data needs to be recoded to UTF-8 before being fed to the decoder, requires iconv
} AVCodecContext;

AVRational av_codec_get_pkt_timebase         (const AVCodecContext *avctx);
void       av_codec_set_pkt_timebase         (AVCodecContext *avctx, AVRational val);

const AVCodecDescriptor *av_codec_get_codec_descriptor(const AVCodecContext *avctx);
void                     av_codec_set_codec_descriptor(AVCodecContext *avctx, const AVCodecDescriptor *desc);

/**
 * AVProfile.
 */
typedef struct AVProfile {
    int profile;
    const char *name; ///< short name for the profile
} AVProfile;

typedef struct AVCodecDefault AVCodecDefault;

struct AVSubtitle;

/**
 * AVCodec.
 */
typedef struct AVCodec {
    /**
     * Name of the codec implementation.
     * The name is globally unique among encoders and among decoders (but an
     * encoder and a decoder can share the same name).
     * This is the primary way to find a codec from the user perspective.
     */
    const char *name;
    /**
     * Descriptive name for the codec, meant to be more human readable than name.
     * You should use the NULL_IF_CONFIG_SMALL() macro to define it.
     */
    const char *long_name;
    enum AVMediaType type;
    enum AVCodecID id;
    /**
     * Codec capabilities.
     * see CODEC_CAP_*
     */
    int capabilities;
    const AVRational *supported_framerates; ///< array of supported framerates, or NULL if any, array is terminated by {0,0}
    const enum AVPixelFormat *pix_fmts;     ///< array of supported pixel formats, or NULL if unknown, array is terminated by -1
    const int *supported_samplerates;       ///< array of supported audio samplerates, or NULL if unknown, array is terminated by 0
    const enum AVSampleFormat *sample_fmts; ///< array of supported sample formats, or NULL if unknown, array is terminated by -1
    const uint64_t *channel_layouts;         ///< array of support channel layouts, or NULL if unknown. array is terminated by 0
    uint8_t max_lowres;                     ///< maximum value for lowres supported by the decoder
    const AVClass *priv_class;              ///< AVClass for the private context
    const AVProfile *profiles;              ///< array of recognized profiles, or NULL if unknown, array is terminated by {FF_PROFILE_UNKNOWN}

    /*****************************************************************
     * No fields below this line are part of the public API. They
     * may not be used outside of libavcodec and can be changed and
     * removed at will.
     * New public fields should be added right above.
     *****************************************************************
     */
    int priv_data_size;
    struct AVCodec *next;
    /**
     * @name Frame-level threading support functions
     * @{
     */
    /**
     * If defined, called on thread contexts when they are created.
     * If the codec allocates writable tables in init(), re-allocate them here.
     * priv_data will be set to a copy of the original.
     */
    int (*init_thread_copy)(AVCodecContext *);
    /**
     * Copy necessary context variables from a previous thread context to the current one.
     * If not defined, the next thread will start automatically; otherwise, the codec
     * must call ff_thread_finish_setup().
     *
     * dst and src will (rarely) point to the same context, in which case memcpy should be skipped.
     */
    int (*update_thread_context)(AVCodecContext *dst, const AVCodecContext *src);
    /** @} */

    /**
     * Private codec-specific defaults.
     */
    const AVCodecDefault *defaults;

    /**
     * Initialize codec static data, called from avcodec_register().
     */
    void (*init_static_data)(struct AVCodec *codec);

    int (*init)(AVCodecContext *);
    int (*encode_sub)(AVCodecContext *, uint8_t *buf, int buf_size,
                      const struct AVSubtitle *sub);
    /**
     * Encode data to an AVPacket.
     *
     * @param      avctx          codec context
     * @param      avpkt          output AVPacket (may contain a user-provided buffer)
     * @param[in]  frame          AVFrame containing the raw data to be encoded
     * @param[out] got_packet_ptr encoder sets to 0 or 1 to indicate that a
     *                            non-empty packet was returned in avpkt.
     * @return 0 on success, negative error code on failure
     */
    int (*encode2)(AVCodecContext *avctx, AVPacket *avpkt, const AVFrame *frame,
                   int *got_packet_ptr);
    int (*decode)(AVCodecContext *, void *outdata, int *outdata_size, AVPacket *avpkt);
    int (*close)(AVCodecContext *);
    /**
     * Flush buffers.
     * Will be called when seeking
     */
    void (*flush)(AVCodecContext *);
} AVCodec;

/**
 * AVHWAccel.
 */
typedef struct AVHWAccel {
    /**
     * Name of the hardware accelerated codec.
     * The name is globally unique among encoders and among decoders (but an
     * encoder and a decoder can share the same name).
     */
    const char *name;

    /**
     * Type of codec implemented by the hardware accelerator.
     *
     * See AVMEDIA_TYPE_xxx
     */
    enum AVMediaType type;

    /**
     * Codec implemented by the hardware accelerator.
     *
     * See AV_CODEC_ID_xxx
     */
    enum AVCodecID id;

    /**
     * Supported pixel format.
     *
     * Only hardware accelerated formats are supported here.
     */
    enum AVPixelFormat pix_fmt;

    /**
     * Hardware accelerated codec capabilities.
     * see FF_HWACCEL_CODEC_CAP_*
     */
    int capabilities;

    struct AVHWAccel *next;

    /**
     * Called at the beginning of each frame or field picture.
     *
     * Meaningful frame information (codec specific) is guaranteed to
     * be parsed at this point. This function is mandatory.
     *
     * Note that buf can be NULL along with buf_size set to 0.
     * Otherwise, this means the whole frame is available at this point.
     *
     * @param avctx the codec context
     * @param buf the frame data buffer base
     * @param buf_size the size of the frame in bytes
     * @return zero if successful, a negative value otherwise
     */
    int (*start_frame)(AVCodecContext *avctx, const uint8_t *buf, uint32_t buf_size);

    /**
     * Callback for each slice.
     *
     * Meaningful slice information (codec specific) is guaranteed to
     * be parsed at this point. This function is mandatory.
     *
     * @param avctx the codec context
     * @param buf the slice data buffer base
     * @param buf_size the size of the slice in bytes
     * @return zero if successful, a negative value otherwise
     */
    int (*decode_slice)(AVCodecContext *avctx, const uint8_t *buf, uint32_t buf_size);

    /**
     * Called at the end of each frame or field picture.
     *
     * The whole picture is parsed at this point and can now be sent
     * to the hardware accelerator. This function is mandatory.
     *
     * @param avctx the codec context
     * @return zero if successful, a negative value otherwise
     */
    int (*end_frame)(AVCodecContext *avctx);

    /**
     * Size of HW accelerator private data.
     *
     * Private data is allocated with av_mallocz() before
     * AVCodecContext.get_buffer() and deallocated after
     * AVCodecContext.release_buffer().
     */
    int priv_data_size;
} AVHWAccel;

/**
 * @defgroup lavc_picture AVPicture
 *
 * Functions for working with AVPicture
 * @{
 */

/**
 * four components are given, that's all.
 * the last component is alpha
 */
typedef struct AVPicture {
    uint8_t *data[AV_NUM_DATA_POINTERS];
    int linesize[AV_NUM_DATA_POINTERS];     ///< number of bytes per line
} AVPicture;

/**
 * @}
 */

enum AVSubtitleType {
    SUBTITLE_NONE,

    SUBTITLE_BITMAP,                ///< A bitmap, pict will be set

    /**
     * Plain text, the text field must be set by the decoder and is
     * authoritative. ass and pict fields may contain approximations.
     */
    SUBTITLE_TEXT,

    /**
     * Formatted text, the ass field must be set by the decoder and is
     * authoritative. pict and text fields may contain approximations.
     */
    SUBTITLE_ASS,
};

#define AV_SUBTITLE_FLAG_FORCED 0x00000001

typedef struct AVSubtitleRect {
    int x;         ///< top left corner  of pict, undefined when pict is not set
    int y;         ///< top left corner  of pict, undefined when pict is not set
    int w;         ///< width            of pict, undefined when pict is not set
    int h;         ///< height           of pict, undefined when pict is not set
    int nb_colors; ///< number of colors in pict, undefined when pict is not set

    /**
     * data+linesize for the bitmap of this subtitle.
     * can be set for text/ass as well once they where rendered
     */
    AVPicture pict;
    enum AVSubtitleType type;

    char *text;                     ///< 0 terminated plain UTF-8 text

    /**
     * 0 terminated ASS/SSA compatible event line.
     * The presentation of this is unaffected by the other values in this
     * struct.
     */
    char *ass;

    int flags;
} AVSubtitleRect;

typedef struct AVSubtitle {
    uint16_t format; /* 0 = graphics */
    uint32_t start_display_time; /* relative to packet pts, in ms */
    uint32_t end_display_time; /* relative to packet pts, in ms */
    unsigned num_rects;
    AVSubtitleRect **rects;
    int64_t pts;    ///< Same as packet pts, in AV_TIME_BASE
} AVSubtitle;

/**
 * If c is NULL, returns the first registered codec,
 * if c is non-NULL, returns the next registered codec after c,
 * or NULL if c is the last one.
 */
AVCodec *av_codec_next(const AVCodec *c);

/**
 * Return the LIBAVCODEC_VERSION_INT constant.
 */
unsigned avcodec_version(void);

/**
 * Return the libavcodec build-time configuration.
 */
const char *avcodec_configuration(void);

/**
 * Return the libavcodec license.
 */
const char *avcodec_license(void);

/**
 * Register the codec codec and initialize libavcodec.
 *
 * @warning either this function or avcodec_register_all() must be called
 * before any other libavcodec functions.
 *
 * @see avcodec_register_all()
 */
void avcodec_register(AVCodec *codec);

/**
 * Register all the codecs, parsers and bitstream filters which were enabled at
 * configuration time. If you do not call this function you can select exactly
 * which formats you want to support, by using the individual registration
 * functions.
 *
 * @see avcodec_register
 * @see av_register_codec_parser
 * @see av_register_bitstream_filter
 */
void avcodec_register_all(void);


#if FF_API_ALLOC_CONTEXT
/**
 * Allocate an AVCodecContext and set its fields to default values.  The
 * resulting struct can be deallocated by simply calling av_free().
 *
 * @return An AVCodecContext filled with default values or NULL on failure.
 * @see avcodec_get_context_defaults
 *
 * @deprecated use avcodec_alloc_context3()
 */
attribute_deprecated
AVCodecContext *avcodec_alloc_context(void);

/** THIS FUNCTION IS NOT YET PART OF THE PUBLIC API!
 *  we WILL change its arguments and name a few times! */
attribute_deprecated
AVCodecContext *avcodec_alloc_context2(enum AVMediaType);

/**
 * Set the fields of the given AVCodecContext to default values.
 *
 * @param s The AVCodecContext of which the fields should be set to default values.
 * @deprecated use avcodec_get_context_defaults3
 */
attribute_deprecated
void avcodec_get_context_defaults(AVCodecContext *s);

/** THIS FUNCTION IS NOT YET PART OF THE PUBLIC API!
 *  we WILL change its arguments and name a few times! */
attribute_deprecated
void avcodec_get_context_defaults2(AVCodecContext *s, enum AVMediaType);
#endif

/**
 * Allocate an AVCodecContext and set its fields to default values.  The
 * resulting struct can be deallocated by calling avcodec_close() on it followed
 * by av_free().
 *
 * @param codec if non-NULL, allocate private data and initialize defaults
 *              for the given codec. It is illegal to then call avcodec_open2()
 *              with a different codec.
 *              If NULL, then the codec-specific defaults won't be initialized,
 *              which may result in suboptimal default settings (this is
 *              important mainly for encoders, e.g. libx264).
 *
 * @return An AVCodecContext filled with default values or NULL on failure.
 * @see avcodec_get_context_defaults
 */
AVCodecContext *avcodec_alloc_context3(const AVCodec *codec);

/**
 * Set the fields of the given AVCodecContext to default values corresponding
 * to the given codec (defaults may be codec-dependent).
 *
 * Do not call this function if a non-NULL codec has been passed
 * to avcodec_alloc_context3() that allocated this AVCodecContext.
 * If codec is non-NULL, it is illegal to call avcodec_open2() with a
 * different codec on this AVCodecContext.
 */
int avcodec_get_context_defaults3(AVCodecContext *s, const AVCodec *codec);

/**
 * Get the AVClass for AVCodecContext. It can be used in combination with
 * AV_OPT_SEARCH_FAKE_OBJ for examining options.
 *
 * @see av_opt_find().
 */
const AVClass *avcodec_get_class(void);

/**
 * Get the AVClass for AVFrame. It can be used in combination with
 * AV_OPT_SEARCH_FAKE_OBJ for examining options.
 *
 * @see av_opt_find().
 */
const AVClass *avcodec_get_frame_class(void);

/**
 * Get the AVClass for AVSubtitleRect. It can be used in combination with
 * AV_OPT_SEARCH_FAKE_OBJ for examining options.
 *
 * @see av_opt_find().
 */
const AVClass *avcodec_get_subtitle_rect_class(void);

/**
 * Copy the settings of the source AVCodecContext into the destination
 * AVCodecContext. The resulting destination codec context will be
 * unopened, i.e. you are required to call avcodec_open2() before you
 * can use this AVCodecContext to decode/encode video/audio data.
 *
 * @param dest target codec context, should be initialized with
 *             avcodec_alloc_context3(), but otherwise uninitialized
 * @param src source codec context
 * @return AVERROR() on error (e.g. memory allocation error), 0 on success
 */
int avcodec_copy_context(AVCodecContext *dest, const AVCodecContext *src);

/**
 * Allocate an AVFrame and set its fields to default values.  The resulting
 * struct must be freed using avcodec_free_frame().
 *
 * @return An AVFrame filled with default values or NULL on failure.
 * @see avcodec_get_frame_defaults
 */
AVFrame *avcodec_alloc_frame(void);

/**
 * Set the fields of the given AVFrame to default values.
 *
 * @param frame The AVFrame of which the fields should be set to default values.
 */
void avcodec_get_frame_defaults(AVFrame *frame);

/**
 * Free the frame and any dynamically allocated objects in it,
 * e.g. extended_data.
 *
 * @param frame frame to be freed. The pointer will be set to NULL.
 *
 * @warning this function does NOT free the data buffers themselves
 * (it does not know how, since they might have been allocated with
 *  a custom get_buffer()).
 */
void avcodec_free_frame(AVFrame **frame);

#if FF_API_AVCODEC_OPEN
/**
 * Initialize the AVCodecContext to use the given AVCodec. Prior to using this
 * function the context has to be allocated.
 *
 * The functions avcodec_find_decoder_by_name(), avcodec_find_encoder_by_name(),
 * avcodec_find_decoder() and avcodec_find_encoder() provide an easy way for
 * retrieving a codec.
 *
 * @warning This function is not thread safe!
 *
 * @code
 * avcodec_register_all();
 * codec = avcodec_find_decoder(AV_CODEC_ID_H264);
 * if (!codec)
 *     exit(1);
 *
 * context = avcodec_alloc_context3(codec);
 *
 * if (avcodec_open(context, codec) < 0)
 *     exit(1);
 * @endcode
 *
 * @param avctx The context which will be set up to use the given codec.
 * @param codec The codec to use within the context.
 * @return zero on success, a negative value on error
 * @see avcodec_alloc_context3, avcodec_find_decoder, avcodec_find_encoder, avcodec_close
 *
 * @deprecated use avcodec_open2
 */
attribute_deprecated
int avcodec_open(AVCodecContext *avctx, AVCodec *codec);
#endif

/**
 * Initialize the AVCodecContext to use the given AVCodec. Prior to using this
 * function the context has to be allocated with avcodec_alloc_context3().
 *
 * The functions avcodec_find_decoder_by_name(), avcodec_find_encoder_by_name(),
 * avcodec_find_decoder() and avcodec_find_encoder() provide an easy way for
 * retrieving a codec.
 *
 * @warning This function is not thread safe!
 *
 * @code
 * avcodec_register_all();
 * av_dict_set(&opts, "b", "2.5M", 0);
 * codec = avcodec_find_decoder(AV_CODEC_ID_H264);
 * if (!codec)
 *     exit(1);
 *
 * context = avcodec_alloc_context3(codec);
 *
 * if (avcodec_open2(context, codec, opts) < 0)
 *     exit(1);
 * @endcode
 *
 * @param avctx The context to initialize.
 * @param codec The codec to open this context for. If a non-NULL codec has been
 *              previously passed to avcodec_alloc_context3() or
 *              avcodec_get_context_defaults3() for this context, then this
 *              parameter MUST be either NULL or equal to the previously passed
 *              codec.
 * @param options A dictionary filled with AVCodecContext and codec-private options.
 *                On return this object will be filled with options that were not found.
 *
 * @return zero on success, a negative value on error
 * @see avcodec_alloc_context3(), avcodec_find_decoder(), avcodec_find_encoder(),
 *      av_dict_set(), av_opt_find().
 */
int avcodec_open2(AVCodecContext *avctx, const AVCodec *codec, AVDictionary **options);

/**
 * Close a given AVCodecContext and free all the data associated with it
 * (but not the AVCodecContext itself).
 *
 * Calling this function on an AVCodecContext that hasn't been opened will free
 * the codec-specific data allocated in avcodec_alloc_context3() /
 * avcodec_get_context_defaults3() with a non-NULL codec. Subsequent calls will
 * do nothing.
 */
int avcodec_close(AVCodecContext *avctx);

/**
 * Free all allocated data in the given subtitle struct.
 *
 * @param sub AVSubtitle to free.
 */
void avsubtitle_free(AVSubtitle *sub);

/**
 * @}
 */

/**
 * @addtogroup lavc_packet
 * @{
 */

#if FF_API_DESTRUCT_PACKET
/**
 * Default packet destructor.
 * @deprecated use the AVBuffer API instead
 */
attribute_deprecated
void av_destruct_packet(AVPacket *pkt);
#endif

/**
 * Initialize optional fields of a packet with default values.
 *
 * Note, this does not touch the data and size members, which have to be
 * initialized separately.
 *
 * @param pkt packet
 */
void av_init_packet(AVPacket *pkt);

/**
 * Allocate the payload of a packet and initialize its fields with
 * default values.
 *
 * @param pkt packet
 * @param size wanted payload size
 * @return 0 if OK, AVERROR_xxx otherwise
 */
int av_new_packet(AVPacket *pkt, int size);

/**
 * Reduce packet size, correctly zeroing padding
 *
 * @param pkt packet
 * @param size new size
 */
void av_shrink_packet(AVPacket *pkt, int size);

/**
 * Increase packet size, correctly zeroing padding
 *
 * @param pkt packet
 * @param grow_by number of bytes by which to increase the size of the packet
 */
int av_grow_packet(AVPacket *pkt, int grow_by);

/**
 * Initialize a reference-counted packet from av_malloc()ed data.
 *
 * @param pkt packet to be initialized. This function will set the data, size,
 *        buf and destruct fields, all others are left untouched.
 * @param data Data allocated by av_malloc() to be used as packet data. If this
 *        function returns successfully, the data is owned by the underlying AVBuffer.
 *        The caller may not access the data through other means.
 * @param size size of data in bytes, without the padding. I.e. the full buffer
 *        size is assumed to be size + FF_INPUT_BUFFER_PADDING_SIZE.
 *
 * @return 0 on success, a negative AVERROR on error
 */
int av_packet_from_data(AVPacket *pkt, uint8_t *data, int size);

/**
 * @warning This is a hack - the packet memory allocation stuff is broken. The
 * packet is allocated if it was not really allocated.
 */
int av_dup_packet(AVPacket *pkt);

/**
 * Copy packet, including contents
 *
 * @return 0 on success, negative AVERROR on fail
 */
int av_copy_packet(AVPacket *dst, AVPacket *src);

/**
 * Free a packet.
 *
 * @param pkt packet to free
 */
void av_free_packet(AVPacket *pkt);

/**
 * Allocate new information of a packet.
 *
 * @param pkt packet
 * @param type side information type
 * @param size side information size
 * @return pointer to fresh allocated data or NULL otherwise
 */
uint8_t* av_packet_new_side_data(AVPacket *pkt, enum AVPacketSideDataType type,
                                 int size);

/**
 * Shrink the already allocated side data buffer
 *
 * @param pkt packet
 * @param type side information type
 * @param size new side information size
 * @return 0 on success, < 0 on failure
 */
int av_packet_shrink_side_data(AVPacket *pkt, enum AVPacketSideDataType type,
                               int size);

/**
 * Get side information from packet.
 *
 * @param pkt packet
 * @param type desired side information type
 * @param size pointer for side information size to store (optional)
 * @return pointer to data if present or NULL otherwise
 */
uint8_t* av_packet_get_side_data(AVPacket *pkt, enum AVPacketSideDataType type,
                                 int *size);

int av_packet_merge_side_data(AVPacket *pkt);

int av_packet_split_side_data(AVPacket *pkt);


/**
 * @}
 */

/**
 * @addtogroup lavc_decoding
 * @{
 */

/**
 * Find a registered decoder with a matching codec ID.
 *
 * @param id AVCodecID of the requested decoder
 * @return A decoder if one was found, NULL otherwise.
 */
AVCodec *avcodec_find_decoder(enum AVCodecID id);

/**
 * Find a registered decoder with the specified name.
 *
 * @param name name of the requested decoder
 * @return A decoder if one was found, NULL otherwise.
 */
AVCodec *avcodec_find_decoder_by_name(const char *name);

#if FF_API_GET_BUFFER
attribute_deprecated int avcodec_default_get_buffer(AVCodecContext *s, AVFrame *pic);
attribute_deprecated void avcodec_default_release_buffer(AVCodecContext *s, AVFrame *pic);
attribute_deprecated int avcodec_default_reget_buffer(AVCodecContext *s, AVFrame *pic);
#endif

/**
 * The default callback for AVCodecContext.get_buffer2(). It is made public so
 * it can be called by custom get_buffer2() implementations for decoders without
 * CODEC_CAP_DR1 set.
 */
int avcodec_default_get_buffer2(AVCodecContext *s, AVFrame *frame, int flags);

/**
 * Return the amount of padding in pixels which the get_buffer callback must
 * provide around the edge of the image for codecs which do not have the
 * CODEC_FLAG_EMU_EDGE flag.
 *
 * @return Required padding in pixels.
 */
unsigned avcodec_get_edge_width(void);

/**
 * Modify width and height values so that they will result in a memory
 * buffer that is acceptable for the codec if you do not use any horizontal
 * padding.
 *
 * May only be used if a codec with CODEC_CAP_DR1 has been opened.
 * If CODEC_FLAG_EMU_EDGE is not set, the dimensions must have been increased
 * according to avcodec_get_edge_width() before.
 */
void avcodec_align_dimensions(AVCodecContext *s, int *width, int *height);

/**
 * Modify width and height values so that they will result in a memory
 * buffer that is acceptable for the codec if you also ensure that all
 * line sizes are a multiple of the respective linesize_align[i].
 *
 * May only be used if a codec with CODEC_CAP_DR1 has been opened.
 * If CODEC_FLAG_EMU_EDGE is not set, the dimensions must have been increased
 * according to avcodec_get_edge_width() before.
 */
void avcodec_align_dimensions2(AVCodecContext *s, int *width, int *height,
                               int linesize_align[AV_NUM_DATA_POINTERS]);

#if FF_API_OLD_DECODE_AUDIO
/**
 * Wrapper function which calls avcodec_decode_audio4.
 *
 * @deprecated Use avcodec_decode_audio4 instead.
 *
 * Decode the audio frame of size avpkt->size from avpkt->data into samples.
 * Some decoders may support multiple frames in a single AVPacket, such
 * decoders would then just decode the first frame. In this case,
 * avcodec_decode_audio3 has to be called again with an AVPacket that contains
 * the remaining data in order to decode the second frame etc.
 * If no frame
 * could be outputted, frame_size_ptr is zero. Otherwise, it is the
 * decompressed frame size in bytes.
 *
 * @warning You must set frame_size_ptr to the allocated size of the
 * output buffer before calling avcodec_decode_audio3().
 *
 * @warning The input buffer must be FF_INPUT_BUFFER_PADDING_SIZE larger than
 * the actual read bytes because some optimized bitstream readers read 32 or 64
 * bits at once and could read over the end.
 *
 * @warning The end of the input buffer avpkt->data should be set to 0 to ensure that
 * no overreading happens for damaged MPEG streams.
 *
 * @warning You must not provide a custom get_buffer() when using
 * avcodec_decode_audio3().  Doing so will override it with
 * avcodec_default_get_buffer.  Use avcodec_decode_audio4() instead,
 * which does allow the application to provide a custom get_buffer().
 *
 * @note You might have to align the input buffer avpkt->data and output buffer
 * samples. The alignment requirements depend on the CPU: On some CPUs it isn't
 * necessary at all, on others it won't work at all if not aligned and on others
 * it will work but it will have an impact on performance.
 *
 * In practice, avpkt->data should have 4 byte alignment at minimum and
 * samples should be 16 byte aligned unless the CPU doesn't need it
 * (AltiVec and SSE do).
 *
 * @note Codecs which have the CODEC_CAP_DELAY capability set have a delay
 * between input and output, these need to be fed with avpkt->data=NULL,
 * avpkt->size=0 at the end to return the remaining frames.
 *
 * @param avctx the codec context
 * @param[out] samples the output buffer, sample type in avctx->sample_fmt
 *                     If the sample format is planar, each channel plane will
 *                     be the same size, with no padding between channels.
 * @param[in,out] frame_size_ptr the output buffer size in bytes
 * @param[in] avpkt The input AVPacket containing the input buffer.
 *            You can create such packet with av_init_packet() and by then setting
 *            data and size, some decoders might in addition need other fields.
 *            All decoders are designed to use the least fields possible though.
 * @return On error a negative value is returned, otherwise the number of bytes
 * used or zero if no frame data was decompressed (used) from the input AVPacket.
 */
attribute_deprecated int avcodec_decode_audio3(AVCodecContext *avctx, int16_t *samples,
                         int *frame_size_ptr,
                         AVPacket *avpkt);
#endif

/**
 * Decode the audio frame of size avpkt->size from avpkt->data into frame.
 *
 * Some decoders may support multiple frames in a single AVPacket. Such
 * decoders would then just decode the first frame. In this case,
 * avcodec_decode_audio4 has to be called again with an AVPacket containing
 * the remaining data in order to decode the second frame, etc...
 * Even if no frames are returned, the packet needs to be fed to the decoder
 * with remaining data until it is completely consumed or an error occurs.
 *
 * @warning The input buffer, avpkt->data must be FF_INPUT_BUFFER_PADDING_SIZE
 *          larger than the actual read bytes because some optimized bitstream
 *          readers read 32 or 64 bits at once and could read over the end.
 *
 * @note You might have to align the input buffer. The alignment requirements
 *       depend on the CPU and the decoder.
 *
 * @param      avctx the codec context
 * @param[out] frame The AVFrame in which to store decoded audio samples.
 *                   Decoders request a buffer of a particular size by setting
 *                   AVFrame.nb_samples prior to calling get_buffer(). The
 *                   decoder may, however, only utilize part of the buffer by
 *                   setting AVFrame.nb_samples to a smaller value in the
 *                   output frame.
 * @param[out] got_frame_ptr Zero if no frame could be decoded, otherwise it is
 *                           non-zero.
 * @param[in]  avpkt The input AVPacket containing the input buffer.
 *                   At least avpkt->data and avpkt->size should be set. Some
 *                   decoders might also require additional fields to be set.
 * @return A negative error code is returned if an error occurred during
 *         decoding, otherwise the number of bytes consumed from the input
 *         AVPacket is returned.
 */
int avcodec_decode_audio4(AVCodecContext *avctx, AVFrame *frame,
                          int *got_frame_ptr, const AVPacket *avpkt);

/**
 * Decode the video frame of size avpkt->size from avpkt->data into picture.
 * Some decoders may support multiple frames in a single AVPacket, such
 * decoders would then just decode the first frame.
 *
 * @warning The input buffer must be FF_INPUT_BUFFER_PADDING_SIZE larger than
 * the actual read bytes because some optimized bitstream readers read 32 or 64
 * bits at once and could read over the end.
 *
 * @warning The end of the input buffer buf should be set to 0 to ensure that
 * no overreading happens for damaged MPEG streams.
 *
 * @note You might have to align the input buffer avpkt->data.
 * The alignment requirements depend on the CPU: on some CPUs it isn't
 * necessary at all, on others it won't work at all if not aligned and on others
 * it will work but it will have an impact on performance.
 *
 * In practice, avpkt->data should have 4 byte alignment at minimum.
 *
 * @note Codecs which have the CODEC_CAP_DELAY capability set have a delay
 * between input and output, these need to be fed with avpkt->data=NULL,
 * avpkt->size=0 at the end to return the remaining frames.
 *
 * @param avctx the codec context
 * @param[out] picture The AVFrame in which the decoded video frame will be stored.
 *             Use avcodec_alloc_frame to get an AVFrame, the codec will
 *             allocate memory for the actual bitmap.
 *             with default get/release_buffer(), the decoder frees/reuses the bitmap as it sees fit.
 *             with overridden get/release_buffer() (needs CODEC_CAP_DR1) the user decides into what buffer the decoder
 *                   decodes and the decoder tells the user once it does not need the data anymore,
 *                   the user app can at this point free/reuse/keep the memory as it sees fit.
 *
 * @param[in] avpkt The input AVpacket containing the input buffer.
 *            You can create such packet with av_init_packet() and by then setting
 *            data and size, some decoders might in addition need other fields like
 *            flags&AV_PKT_FLAG_KEY. All decoders are designed to use the least
 *            fields possible.
 * @param[in,out] got_picture_ptr Zero if no frame could be decompressed, otherwise, it is nonzero.
 * @return On error a negative value is returned, otherwise the number of bytes
 * used or zero if no frame could be decompressed.
 */
int avcodec_decode_video2(AVCodecContext *avctx, AVFrame *picture,
                         int *got_picture_ptr,
                         const AVPacket *avpkt);

/**
 * Decode a subtitle message.
 * Return a negative value on error, otherwise return the number of bytes used.
 * If no subtitle could be decompressed, got_sub_ptr is zero.
 * Otherwise, the subtitle is stored in *sub.
 * Note that CODEC_CAP_DR1 is not available for subtitle codecs. This is for
 * simplicity, because the performance difference is expect to be negligible
 * and reusing a get_buffer written for video codecs would probably perform badly
 * due to a potentially very different allocation pattern.
 *
 * @param avctx the codec context
 * @param[out] sub The AVSubtitle in which the decoded subtitle will be stored, must be
                   freed with avsubtitle_free if *got_sub_ptr is set.
 * @param[in,out] got_sub_ptr Zero if no subtitle could be decompressed, otherwise, it is nonzero.
 * @param[in] avpkt The input AVPacket containing the input buffer.
 */
int avcodec_decode_subtitle2(AVCodecContext *avctx, AVSubtitle *sub,
                            int *got_sub_ptr,
                            AVPacket *avpkt);

/**
 * @defgroup lavc_parsing Frame parsing
 * @{
 */

typedef struct AVCodecParserContext {
    void *priv_data;
    struct AVCodecParser *parser;
    int64_t frame_offset; /* offset of the current frame */
    int64_t cur_offset; /* current offset
                           (incremented by each av_parser_parse()) */
    int64_t next_frame_offset; /* offset of the next frame */
    /* video info */
    int pict_type; /* XXX: Put it back in AVCodecContext. */
    /**
     * This field is used for proper frame duration computation in lavf.
     * It signals, how much longer the frame duration of the current frame
     * is compared to normal frame duration.
     *
     * frame_duration = (1 + repeat_pict) * time_base
     *
     * It is used by codecs like H.264 to display telecined material.
     */
    int repeat_pict; /* XXX: Put it back in AVCodecContext. */
    int64_t pts;     /* pts of the current frame */
    int64_t dts;     /* dts of the current frame */

    /* private data */
    int64_t last_pts;
    int64_t last_dts;
    int fetch_timestamp;

#define AV_PARSER_PTS_NB 4
    int cur_frame_start_index;
    int64_t cur_frame_offset[AV_PARSER_PTS_NB];
    int64_t cur_frame_pts[AV_PARSER_PTS_NB];
    int64_t cur_frame_dts[AV_PARSER_PTS_NB];

    int flags;
#define PARSER_FLAG_COMPLETE_FRAMES           0x0001
#define PARSER_FLAG_ONCE                      0x0002
/// Set if the parser has a valid file offset
#define PARSER_FLAG_FETCHED_OFFSET            0x0004
#define PARSER_FLAG_USE_CODEC_TS              0x1000

    int64_t offset;      ///< byte offset from starting packet start
    int64_t cur_frame_end[AV_PARSER_PTS_NB];

    /**
     * Set by parser to 1 for key frames and 0 for non-key frames.
     * It is initialized to -1, so if the parser doesn't set this flag,
     * old-style fallback using AV_PICTURE_TYPE_I picture type as key frames
     * will be used.
     */
    int key_frame;

    /**
     * Time difference in stream time base units from the pts of this
     * packet to the point at which the output from the decoder has converged
     * independent from the availability of previous frames. That is, the
     * frames are virtually identical no matter if decoding started from
     * the very first frame or from this keyframe.
     * Is AV_NOPTS_VALUE if unknown.
     * This field is not the display duration of the current frame.
     * This field has no meaning if the packet does not have AV_PKT_FLAG_KEY
     * set.
     *
     * The purpose of this field is to allow seeking in streams that have no
     * keyframes in the conventional sense. It corresponds to the
     * recovery point SEI in H.264 and match_time_delta in NUT. It is also
     * essential for some types of subtitle streams to ensure that all
     * subtitles are correctly displayed after seeking.
     */
    int64_t convergence_duration;

    // Timestamp generation support:
    /**
     * Synchronization point for start of timestamp generation.
     *
     * Set to >0 for sync point, 0 for no sync point and <0 for undefined
     * (default).
     *
     * For example, this corresponds to presence of H.264 buffering period
     * SEI message.
     */
    int dts_sync_point;

    /**
     * Offset of the current timestamp against last timestamp sync point in
     * units of AVCodecContext.time_base.
     *
     * Set to INT_MIN when dts_sync_point unused. Otherwise, it must
     * contain a valid timestamp offset.
     *
     * Note that the timestamp of sync point has usually a nonzero
     * dts_ref_dts_delta, which refers to the previous sync point. Offset of
     * the next frame after timestamp sync point will be usually 1.
     *
     * For example, this corresponds to H.264 cpb_removal_delay.
     */
    int dts_ref_dts_delta;

    /**
     * Presentation delay of current frame in units of AVCodecContext.time_base.
     *
     * Set to INT_MIN when dts_sync_point unused. Otherwise, it must
     * contain valid non-negative timestamp delta (presentation time of a frame
     * must not lie in the past).
     *
     * This delay represents the difference between decoding and presentation
     * time of the frame.
     *
     * For example, this corresponds to H.264 dpb_output_delay.
     */
    int pts_dts_delta;

    /**
     * Position of the packet in file.
     *
     * Analogous to cur_frame_pts/dts
     */
    int64_t cur_frame_pos[AV_PARSER_PTS_NB];

    /**
     * Byte position of currently parsed frame in stream.
     */
    int64_t pos;

    /**
     * Previous frame byte position.
     */
    int64_t last_pos;

    /**
     * Duration of the current frame.
     * For audio, this is in units of 1 / AVCodecContext.sample_rate.
     * For all other types, this is in units of AVCodecContext.time_base.
     */
    int duration;
} AVCodecParserContext;

typedef struct AVCodecParser {
    int codec_ids[5]; /* several codec IDs are permitted */
    int priv_data_size;
    int (*parser_init)(AVCodecParserContext *s);
    int (*parser_parse)(AVCodecParserContext *s,
                        AVCodecContext *avctx,
                        const uint8_t **poutbuf, int *poutbuf_size,
                        const uint8_t *buf, int buf_size);
    void (*parser_close)(AVCodecParserContext *s);
    int (*split)(AVCodecContext *avctx, const uint8_t *buf, int buf_size);
    struct AVCodecParser *next;
} AVCodecParser;

AVCodecParser *av_parser_next(AVCodecParser *c);

void av_register_codec_parser(AVCodecParser *parser);
AVCodecParserContext *av_parser_init(int codec_id);

/**
 * Parse a packet.
 *
 * @param s             parser context.
 * @param avctx         codec context.
 * @param poutbuf       set to pointer to parsed buffer or NULL if not yet finished.
 * @param poutbuf_size  set to size of parsed buffer or zero if not yet finished.
 * @param buf           input buffer.
 * @param buf_size      input length, to signal EOF, this should be 0 (so that the last frame can be output).
 * @param pts           input presentation timestamp.
 * @param dts           input decoding timestamp.
 * @param pos           input byte position in stream.
 * @return the number of bytes of the input bitstream used.
 *
 * Example:
 * @code
 *   while(in_len){
 *       len = av_parser_parse2(myparser, AVCodecContext, &data, &size,
 *                                        in_data, in_len,
 *                                        pts, dts, pos);
 *       in_data += len;
 *       in_len  -= len;
 *
 *       if(size)
 *          decode_frame(data, size);
 *   }
 * @endcode
 */
int av_parser_parse2(AVCodecParserContext *s,
                     AVCodecContext *avctx,
                     uint8_t **poutbuf, int *poutbuf_size,
                     const uint8_t *buf, int buf_size,
                     int64_t pts, int64_t dts,
                     int64_t pos);

/**
 * @return 0 if the output buffer is a subset of the input, 1 if it is allocated and must be freed
 * @deprecated use AVBitstreamFilter
 */
int av_parser_change(AVCodecParserContext *s,
                     AVCodecContext *avctx,
                     uint8_t **poutbuf, int *poutbuf_size,
                     const uint8_t *buf, int buf_size, int keyframe);
void av_parser_close(AVCodecParserContext *s);

/**
 * @}
 * @}
 */

/**
 * @addtogroup lavc_encoding
 * @{
 */

/**
 * Find a registered encoder with a matching codec ID.
 *
 * @param id AVCodecID of the requested encoder
 * @return An encoder if one was found, NULL otherwise.
 */
AVCodec *avcodec_find_encoder(enum AVCodecID id);

/**
 * Find a registered encoder with the specified name.
 *
 * @param name name of the requested encoder
 * @return An encoder if one was found, NULL otherwise.
 */
AVCodec *avcodec_find_encoder_by_name(const char *name);

#if FF_API_OLD_ENCODE_AUDIO
/**
 * Encode an audio frame from samples into buf.
 *
 * @deprecated Use avcodec_encode_audio2 instead.
 *
 * @note The output buffer should be at least FF_MIN_BUFFER_SIZE bytes large.
 * However, for codecs with avctx->frame_size equal to 0 (e.g. PCM) the user
 * will know how much space is needed because it depends on the value passed
 * in buf_size as described below. In that case a lower value can be used.
 *
 * @param avctx the codec context
 * @param[out] buf the output buffer
 * @param[in] buf_size the output buffer size
 * @param[in] samples the input buffer containing the samples
 * The number of samples read from this buffer is frame_size*channels,
 * both of which are defined in avctx.
 * For codecs which have avctx->frame_size equal to 0 (e.g. PCM) the number of
 * samples read from samples is equal to:
 * buf_size * 8 / (avctx->channels * av_get_bits_per_sample(avctx->codec_id))
 * This also implies that av_get_bits_per_sample() must not return 0 for these
 * codecs.
 * @return On error a negative value is returned, on success zero or the number
 * of bytes used to encode the data read from the input buffer.
 */
int attribute_deprecated avcodec_encode_audio(AVCodecContext *avctx,
                                              uint8_t *buf, int buf_size,
                                              const short *samples);
#endif

/**
 * Encode a frame of audio.
 *
 * Takes input samples from frame and writes the next output packet, if
 * available, to avpkt. The output packet does not necessarily contain data for
 * the most recent frame, as encoders can delay, split, and combine input frames
 * internally as needed.
 *
 * @param avctx     codec context
 * @param avpkt     output AVPacket.
 *                  The user can supply an output buffer by setting
 *                  avpkt->data and avpkt->size prior to calling the
 *                  function, but if the size of the user-provided data is not
 *                  large enough, encoding will fail. If avpkt->data and
 *                  avpkt->size are set, avpkt->destruct must also be set. All
 *                  other AVPacket fields will be reset by the encoder using
 *                  av_init_packet(). If avpkt->data is NULL, the encoder will
 *                  allocate it. The encoder will set avpkt->size to the size
 *                  of the output packet.
 *
 *                  If this function fails or produces no output, avpkt will be
 *                  freed using av_free_packet() (i.e. avpkt->destruct will be
 *                  called to free the user supplied buffer).
 * @param[in] frame AVFrame containing the raw audio data to be encoded.
 *                  May be NULL when flushing an encoder that has the
 *                  CODEC_CAP_DELAY capability set.
 *                  If CODEC_CAP_VARIABLE_FRAME_SIZE is set, then each frame
 *                  can have any number of samples.
 *                  If it is not set, frame->nb_samples must be equal to
 *                  avctx->frame_size for all frames except the last.
 *                  The final frame may be smaller than avctx->frame_size.
 * @param[out] got_packet_ptr This field is set to 1 by libavcodec if the
 *                            output packet is non-empty, and to 0 if it is
 *                            empty. If the function returns an error, the
 *                            packet can be assumed to be invalid, and the
 *                            value of got_packet_ptr is undefined and should
 *                            not be used.
 * @return          0 on success, negative error code on failure
 */
int avcodec_encode_audio2(AVCodecContext *avctx, AVPacket *avpkt,
                          const AVFrame *frame, int *got_packet_ptr);

#if FF_API_OLD_ENCODE_VIDEO
/**
 * @deprecated use avcodec_encode_video2() instead.
 *
 * Encode a video frame from pict into buf.
 * The input picture should be
 * stored using a specific format, namely avctx.pix_fmt.
 *
 * @param avctx the codec context
 * @param[out] buf the output buffer for the bitstream of encoded frame
 * @param[in] buf_size the size of the output buffer in bytes
 * @param[in] pict the input picture to encode
 * @return On error a negative value is returned, on success zero or the number
 * of bytes used from the output buffer.
 */
attribute_deprecated
int avcodec_encode_video(AVCodecContext *avctx, uint8_t *buf, int buf_size,
                         const AVFrame *pict);
#endif

/**
 * Encode a frame of video.
 *
 * Takes input raw video data from frame and writes the next output packet, if
 * available, to avpkt. The output packet does not necessarily contain data for
 * the most recent frame, as encoders can delay and reorder input frames
 * internally as needed.
 *
 * @param avctx     codec context
 * @param avpkt     output AVPacket.
 *                  The user can supply an output buffer by setting
 *                  avpkt->data and avpkt->size prior to calling the
 *                  function, but if the size of the user-provided data is not
 *                  large enough, encoding will fail. All other AVPacket fields
 *                  will be reset by the encoder using av_init_packet(). If
 *                  avpkt->data is NULL, the encoder will allocate it.
 *                  The encoder will set avpkt->size to the size of the
 *                  output packet. The returned data (if any) belongs to the
 *                  caller, he is responsible for freeing it.
 *
 *                  If this function fails or produces no output, avpkt will be
 *                  freed using av_free_packet() (i.e. avpkt->destruct will be
 *                  called to free the user supplied buffer).
 * @param[in] frame AVFrame containing the raw video data to be encoded.
 *                  May be NULL when flushing an encoder that has the
 *                  CODEC_CAP_DELAY capability set.
 * @param[out] got_packet_ptr This field is set to 1 by libavcodec if the
 *                            output packet is non-empty, and to 0 if it is
 *                            empty. If the function returns an error, the
 *                            packet can be assumed to be invalid, and the
 *                            value of got_packet_ptr is undefined and should
 *                            not be used.
 * @return          0 on success, negative error code on failure
 */
int avcodec_encode_video2(AVCodecContext *avctx, AVPacket *avpkt,
                          const AVFrame *frame, int *got_packet_ptr);

int avcodec_encode_subtitle(AVCodecContext *avctx, uint8_t *buf, int buf_size,
                            const AVSubtitle *sub);


/**
 * @}
 */

/**
 * @addtogroup lavc_picture
 * @{
 */

/**
 * Allocate memory for a picture.  Call avpicture_free() to free it.
 *
 * @see avpicture_fill()
 *
 * @param picture the picture to be filled in
 * @param pix_fmt the format of the picture
 * @param width the width of the picture
 * @param height the height of the picture
 * @return zero if successful, a negative value if not
 */
int avpicture_alloc(AVPicture *picture, enum AVPixelFormat pix_fmt, int width, int height);

/**
 * Free a picture previously allocated by avpicture_alloc().
 * The data buffer used by the AVPicture is freed, but the AVPicture structure
 * itself is not.
 *
 * @param picture the AVPicture to be freed
 */
void avpicture_free(AVPicture *picture);

/**
 * Fill in the AVPicture fields, always assume a linesize alignment of
 * 1.
 *
 * @see av_image_fill_arrays()
 */
int avpicture_fill(AVPicture *picture, const uint8_t *ptr,
                   enum AVPixelFormat pix_fmt, int width, int height);

/**
 * Copy pixel data from an AVPicture into a buffer, always assume a
 * linesize alignment of 1.
 *
 * @see av_image_copy_to_buffer()
 */
int avpicture_layout(const AVPicture* src, enum AVPixelFormat pix_fmt,
                     int width, int height,
                     unsigned char *dest, int dest_size);

/**
 * Calculate the size in bytes that a picture of the given width and height
 * would occupy if stored in the given picture format.
 * Always assume a linesize alignment of 1.
 *
 * @see av_image_get_buffer_size().
 */
int avpicture_get_size(enum AVPixelFormat pix_fmt, int width, int height);

#if FF_API_DEINTERLACE
/**
 *  deinterlace - if not supported return -1
 *
 * @deprecated - use yadif (in libavfilter) instead
 */
attribute_deprecated
int avpicture_deinterlace(AVPicture *dst, const AVPicture *src,
                          enum AVPixelFormat pix_fmt, int width, int height);
#endif
/**
 * Copy image src to dst. Wraps av_image_copy().
 */
void av_picture_copy(AVPicture *dst, const AVPicture *src,
                     enum AVPixelFormat pix_fmt, int width, int height);

/**
 * Crop image top and left side.
 */
int av_picture_crop(AVPicture *dst, const AVPicture *src,
                    enum AVPixelFormat pix_fmt, int top_band, int left_band);

/**
 * Pad image.
 */
int av_picture_pad(AVPicture *dst, const AVPicture *src, int height, int width, enum AVPixelFormat pix_fmt,
            int padtop, int padbottom, int padleft, int padright, int *color);

/**
 * @}
 */

/**
 * @defgroup lavc_misc Utility functions
 * @ingroup libavc
 *
 * Miscellaneous utility functions related to both encoding and decoding
 * (or neither).
 * @{
 */

/**
 * @defgroup lavc_misc_pixfmt Pixel formats
 *
 * Functions for working with pixel formats.
 * @{
 */

/**
 * Utility function to access log2_chroma_w log2_chroma_h from
 * the pixel format AVPixFmtDescriptor.
 *
 * This function asserts that pix_fmt is valid. See av_pix_fmt_get_chroma_sub_sample
 * for one that returns a failure code and continues in case of invalid
 * pix_fmts.
 *
 * @param[in]  pix_fmt the pixel format
 * @param[out] h_shift store log2_chroma_h
 * @param[out] v_shift store log2_chroma_w
 *
 * @see av_pix_fmt_get_chroma_sub_sample
 */

void avcodec_get_chroma_sub_sample(enum AVPixelFormat pix_fmt, int *h_shift, int *v_shift);

/**
 * Return a value representing the fourCC code associated to the
 * pixel format pix_fmt, or 0 if no associated fourCC code can be
 * found.
 */
unsigned int avcodec_pix_fmt_to_codec_tag(enum AVPixelFormat pix_fmt);

#define FF_LOSS_RESOLUTION  0x0001 /**< loss due to resolution change */
#define FF_LOSS_DEPTH       0x0002 /**< loss due to color depth change */
#define FF_LOSS_COLORSPACE  0x0004 /**< loss due to color space conversion */
#define FF_LOSS_ALPHA       0x0008 /**< loss of alpha bits */
#define FF_LOSS_COLORQUANT  0x0010 /**< loss due to color quantization */
#define FF_LOSS_CHROMA      0x0020 /**< loss of chroma (e.g. RGB to gray conversion) */

/**
 * Compute what kind of losses will occur when converting from one specific
 * pixel format to another.
 * When converting from one pixel format to another, information loss may occur.
 * For example, when converting from RGB24 to GRAY, the color information will
 * be lost. Similarly, other losses occur when converting from some formats to
 * other formats. These losses can involve loss of chroma, but also loss of
 * resolution, loss of color depth, loss due to the color space conversion, loss
 * of the alpha bits or loss due to color quantization.
 * avcodec_get_fix_fmt_loss() informs you about the various types of losses
 * which will occur when converting from one pixel format to another.
 *
 * @param[in] dst_pix_fmt destination pixel format
 * @param[in] src_pix_fmt source pixel format
 * @param[in] has_alpha Whether the source pixel format alpha channel is used.
 * @return Combination of flags informing you what kind of losses will occur
 * (maximum loss for an invalid dst_pix_fmt).
 */
int avcodec_get_pix_fmt_loss(enum AVPixelFormat dst_pix_fmt, enum AVPixelFormat src_pix_fmt,
                             int has_alpha);

/**
 * Find the best pixel format to convert to given a certain source pixel
 * format.  When converting from one pixel format to another, information loss
 * may occur.  For example, when converting from RGB24 to GRAY, the color
 * information will be lost. Similarly, other losses occur when converting from
 * some formats to other formats. avcodec_find_best_pix_fmt_of_2() searches which of
 * the given pixel formats should be used to suffer the least amount of loss.
 * The pixel formats from which it chooses one, are determined by the
 * pix_fmt_list parameter.
 *
 *
 * @param[in] pix_fmt_list AV_PIX_FMT_NONE terminated array of pixel formats to choose from
 * @param[in] src_pix_fmt source pixel format
 * @param[in] has_alpha Whether the source pixel format alpha channel is used.
 * @param[out] loss_ptr Combination of flags informing you what kind of losses will occur.
 * @return The best pixel format to convert to or -1 if none was found.
 */
enum AVPixelFormat avcodec_find_best_pix_fmt_of_list(enum AVPixelFormat *pix_fmt_list,
                                            enum AVPixelFormat src_pix_fmt,
                                            int has_alpha, int *loss_ptr);

/**
 * Find the best pixel format to convert to given a certain source pixel
 * format and a selection of two destination pixel formats. When converting from
 * one pixel format to another, information loss may occur.  For example, when converting
 * from RGB24 to GRAY, the color information will be lost. Similarly, other losses occur when
 * converting from some formats to other formats. avcodec_find_best_pix_fmt_of_2() selects which of
 * the given pixel formats should be used to suffer the least amount of loss.
 *
 * If one of the destination formats is AV_PIX_FMT_NONE the other pixel format (if valid) will be
 * returned.
 *
 * @code
 * src_pix_fmt = AV_PIX_FMT_YUV420P;
 * dst_pix_fmt1= AV_PIX_FMT_RGB24;
 * dst_pix_fmt2= AV_PIX_FMT_GRAY8;
 * dst_pix_fmt3= AV_PIX_FMT_RGB8;
 * loss= FF_LOSS_CHROMA; // don't care about chroma loss, so chroma loss will be ignored.
 * dst_pix_fmt = avcodec_find_best_pix_fmt_of_2(dst_pix_fmt1, dst_pix_fmt2, src_pix_fmt, alpha, &loss);
 * dst_pix_fmt = avcodec_find_best_pix_fmt_of_2(dst_pix_fmt, dst_pix_fmt3, src_pix_fmt, alpha, &loss);
 * @endcode
 *
 * @param[in] dst_pix_fmt1 One of the two destination pixel formats to choose from
 * @param[in] dst_pix_fmt2 The other of the two destination pixel formats to choose from
 * @param[in] src_pix_fmt Source pixel format
 * @param[in] has_alpha Whether the source pixel format alpha channel is used.
 * @param[in, out] loss_ptr Combination of loss flags. In: selects which of the losses to ignore, i.e.
 *                               NULL or value of zero means we care about all losses. Out: the loss
 *                               that occurs when converting from src to selected dst pixel format.
 * @return The best pixel format to convert to or -1 if none was found.
 */
enum AVPixelFormat avcodec_find_best_pix_fmt_of_2(enum AVPixelFormat dst_pix_fmt1, enum AVPixelFormat dst_pix_fmt2,
                                            enum AVPixelFormat src_pix_fmt, int has_alpha, int *loss_ptr);

attribute_deprecated
#if AV_HAVE_INCOMPATIBLE_FORK_ABI
enum AVPixelFormat avcodec_find_best_pix_fmt2(enum AVPixelFormat *pix_fmt_list,
                                              enum AVPixelFormat src_pix_fmt,
                                              int has_alpha, int *loss_ptr);
#else
enum AVPixelFormat avcodec_find_best_pix_fmt2(enum AVPixelFormat dst_pix_fmt1, enum AVPixelFormat dst_pix_fmt2,
                                            enum AVPixelFormat src_pix_fmt, int has_alpha, int *loss_ptr);
#endif


enum AVPixelFormat avcodec_default_get_format(struct AVCodecContext *s, const enum AVPixelFormat * fmt);

/**
 * @}
 */

void avcodec_set_dimensions(AVCodecContext *s, int width, int height);

/**
 * Put a string representing the codec tag codec_tag in buf.
 *
 * @param buf_size size in bytes of buf
 * @return the length of the string that would have been generated if
 * enough space had been available, excluding the trailing null
 */
size_t av_get_codec_tag_string(char *buf, size_t buf_size, unsigned int codec_tag);

void avcodec_string(char *buf, int buf_size, AVCodecContext *enc, int encode);

/**
 * Return a name for the specified profile, if available.
 *
 * @param codec the codec that is searched for the given profile
 * @param profile the profile value for which a name is requested
 * @return A name for the profile if found, NULL otherwise.
 */
const char *av_get_profile_name(const AVCodec *codec, int profile);

int avcodec_default_execute(AVCodecContext *c, int (*func)(AVCodecContext *c2, void *arg2),void *arg, int *ret, int count, int size);
int avcodec_default_execute2(AVCodecContext *c, int (*func)(AVCodecContext *c2, void *arg2, int, int),void *arg, int *ret, int count);
//FIXME func typedef

/**
 * Fill AVFrame audio data and linesize pointers.
 *
 * The buffer buf must be a preallocated buffer with a size big enough
 * to contain the specified samples amount. The filled AVFrame data
 * pointers will point to this buffer.
 *
 * AVFrame extended_data channel pointers are allocated if necessary for
 * planar audio.
 *
 * @param frame       the AVFrame
 *                    frame->nb_samples must be set prior to calling the
 *                    function. This function fills in frame->data,
 *                    frame->extended_data, frame->linesize[0].
 * @param nb_channels channel count
 * @param sample_fmt  sample format
 * @param buf         buffer to use for frame data
 * @param buf_size    size of buffer
 * @param align       plane size sample alignment (0 = default)
 * @return            >=0 on success, negative error code on failure
 * @todo return the size in bytes required to store the samples in
 * case of success, at the next libavutil bump
 */
int avcodec_fill_audio_frame(AVFrame *frame, int nb_channels,
                             enum AVSampleFormat sample_fmt, const uint8_t *buf,
                             int buf_size, int align);

/**
 * Flush buffers, should be called when seeking or when switching to a different stream.
 */
void avcodec_flush_buffers(AVCodecContext *avctx);

/**
 * Return codec bits per sample.
 *
 * @param[in] codec_id the codec
 * @return Number of bits per sample or zero if unknown for the given codec.
 */
int av_get_bits_per_sample(enum AVCodecID codec_id);

/**
 * Return the PCM codec associated with a sample format.
 * @param be  endianness, 0 for little, 1 for big,
 *            -1 (or anything else) for native
 * @return  AV_CODEC_ID_PCM_* or AV_CODEC_ID_NONE
 */
enum AVCodecID av_get_pcm_codec(enum AVSampleFormat fmt, int be);

/**
 * Return codec bits per sample.
 * Only return non-zero if the bits per sample is exactly correct, not an
 * approximation.
 *
 * @param[in] codec_id the codec
 * @return Number of bits per sample or zero if unknown for the given codec.
 */
int av_get_exact_bits_per_sample(enum AVCodecID codec_id);

/**
 * Return audio frame duration.
 *
 * @param avctx        codec context
 * @param frame_bytes  size of the frame, or 0 if unknown
 * @return             frame duration, in samples, if known. 0 if not able to
 *                     determine.
 */
int av_get_audio_frame_duration(AVCodecContext *avctx, int frame_bytes);


typedef struct AVBitStreamFilterContext {
    void *priv_data;
    struct AVBitStreamFilter *filter;
    AVCodecParserContext *parser;
    struct AVBitStreamFilterContext *next;
} AVBitStreamFilterContext;


typedef struct AVBitStreamFilter {
    const char *name;
    int priv_data_size;
    int (*filter)(AVBitStreamFilterContext *bsfc,
                  AVCodecContext *avctx, const char *args,
                  uint8_t **poutbuf, int *poutbuf_size,
                  const uint8_t *buf, int buf_size, int keyframe);
    void (*close)(AVBitStreamFilterContext *bsfc);
    struct AVBitStreamFilter *next;
} AVBitStreamFilter;

void av_register_bitstream_filter(AVBitStreamFilter *bsf);
AVBitStreamFilterContext *av_bitstream_filter_init(const char *name);
int av_bitstream_filter_filter(AVBitStreamFilterContext *bsfc,
                               AVCodecContext *avctx, const char *args,
                               uint8_t **poutbuf, int *poutbuf_size,
                               const uint8_t *buf, int buf_size, int keyframe);
void av_bitstream_filter_close(AVBitStreamFilterContext *bsf);

AVBitStreamFilter *av_bitstream_filter_next(AVBitStreamFilter *f);

/* memory */

/**
 * Reallocate the given block if it is not large enough, otherwise do nothing.
 *
 * @see av_realloc
 */
void *av_fast_realloc(void *ptr, unsigned int *size, size_t min_size);

/**
 * Allocate a buffer, reusing the given one if large enough.
 *
 * Contrary to av_fast_realloc the current buffer contents might not be
 * preserved and on error the old buffer is freed, thus no special
 * handling to avoid memleaks is necessary.
 *
 * @param ptr pointer to pointer to already allocated buffer, overwritten with pointer to new buffer
 * @param size size of the buffer *ptr points to
 * @param min_size minimum size of *ptr buffer after returning, *ptr will be NULL and
 *                 *size 0 if an error occurred.
 */
void av_fast_malloc(void *ptr, unsigned int *size, size_t min_size);

/**
 * Same behaviour av_fast_malloc but the buffer has additional
 * FF_INPUT_BUFFER_PADDING_SIZE at the end which will will always be 0.
 *
 * In addition the whole buffer will initially and after resizes
 * be 0-initialized so that no uninitialized data will ever appear.
 */
void av_fast_padded_malloc(void *ptr, unsigned int *size, size_t min_size);

/**
 * Same behaviour av_fast_padded_malloc except that buffer will always
 * be 0-initialized after call.
 */
void av_fast_padded_mallocz(void *ptr, unsigned int *size, size_t min_size);

/**
 * Encode extradata length to a buffer. Used by xiph codecs.
 *
 * @param s buffer to write to; must be at least (v/255+1) bytes long
 * @param v size of extradata in bytes
 * @return number of bytes written to the buffer.
 */
unsigned int av_xiphlacing(unsigned char *s, unsigned int v);

/**
 * Log a generic warning message about a missing feature. This function is
 * intended to be used internally by FFmpeg (libavcodec, libavformat, etc.)
 * only, and would normally not be used by applications.
 * @param[in] avc a pointer to an arbitrary struct of which the first field is
 * a pointer to an AVClass struct
 * @param[in] feature string containing the name of the missing feature
 * @param[in] want_sample indicates if samples are wanted which exhibit this feature.
 * If want_sample is non-zero, additional verbage will be added to the log
 * message which tells the user how to report samples to the development
 * mailing list.
 */
void av_log_missing_feature(void *avc, const char *feature, int want_sample);

/**
 * Log a generic warning message asking for a sample. This function is
 * intended to be used internally by FFmpeg (libavcodec, libavformat, etc.)
 * only, and would normally not be used by applications.
 * @param[in] avc a pointer to an arbitrary struct of which the first field is
 * a pointer to an AVClass struct
 * @param[in] msg string containing an optional message, or NULL if no message
 */
void av_log_ask_for_sample(void *avc, const char *msg, ...) av_printf_format(2, 3);

/**
 * Register the hardware accelerator hwaccel.
 */
void av_register_hwaccel(AVHWAccel *hwaccel);

/**
 * If hwaccel is NULL, returns the first registered hardware accelerator,
 * if hwaccel is non-NULL, returns the next registered hardware accelerator
 * after hwaccel, or NULL if hwaccel is the last one.
 */
AVHWAccel *av_hwaccel_next(AVHWAccel *hwaccel);


/**
 * Lock operation used by lockmgr
 */
enum AVLockOp {
  AV_LOCK_CREATE,  ///< Create a mutex
  AV_LOCK_OBTAIN,  ///< Lock the mutex
  AV_LOCK_RELEASE, ///< Unlock the mutex
  AV_LOCK_DESTROY, ///< Free mutex resources
};

/**
 * Register a user provided lock manager supporting the operations
 * specified by AVLockOp. mutex points to a (void *) where the
 * lockmgr should store/get a pointer to a user allocated mutex. It's
 * NULL upon AV_LOCK_CREATE and != NULL for all other ops.
 *
 * @param cb User defined callback. Note: FFmpeg may invoke calls to this
 *           callback during the call to av_lockmgr_register().
 *           Thus, the application must be prepared to handle that.
 *           If cb is set to NULL the lockmgr will be unregistered.
 *           Also note that during unregistration the previously registered
 *           lockmgr callback may also be invoked.
 */
int av_lockmgr_register(int (*cb)(void **mutex, enum AVLockOp op));

/**
 * Get the type of the given codec.
 */
enum AVMediaType avcodec_get_type(enum AVCodecID codec_id);

/**
 * Get the name of a codec.
 * @return  a static string identifying the codec; never NULL
 */
const char *avcodec_get_name(enum AVCodecID id);

/**
 * @return a positive value if s is open (i.e. avcodec_open2() was called on it
 * with no corresponding avcodec_close()), 0 otherwise.
 */
int avcodec_is_open(AVCodecContext *s);

/**
 * @return a non-zero number if codec is an encoder, zero otherwise
 */
int av_codec_is_encoder(const AVCodec *codec);

/**
 * @return a non-zero number if codec is a decoder, zero otherwise
 */
int av_codec_is_decoder(const AVCodec *codec);

/**
 * @return descriptor for given codec ID or NULL if no descriptor exists.
 */
const AVCodecDescriptor *avcodec_descriptor_get(enum AVCodecID id);

/**
 * Iterate over all codec descriptors known to libavcodec.
 *
 * @param prev previous descriptor. NULL to get the first descriptor.
 *
 * @return next descriptor or NULL after the last descriptor
 */
const AVCodecDescriptor *avcodec_descriptor_next(const AVCodecDescriptor *prev);

/**
 * @return codec descriptor with the given name or NULL if no such descriptor
 *         exists.
 */
const AVCodecDescriptor *avcodec_descriptor_get_by_name(const char *name);

/**
 * @}
 */

#endif /* AVCODEC_AVCODEC_H */<|MERGE_RESOLUTION|>--- conflicted
+++ resolved
@@ -2509,10 +2509,6 @@
 #define FF_IDCT_INT           1
 #define FF_IDCT_SIMPLE        2
 #define FF_IDCT_SIMPLEMMX     3
-<<<<<<< HEAD
-#define FF_IDCT_LIBMPEG2MMX   4
-=======
->>>>>>> de27d2b9
 #if FF_API_MMI
 #define FF_IDCT_MMI           5
 #endif

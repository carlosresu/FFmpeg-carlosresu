/*
 * H.26L/H.264/AVC/JVT/14496-10/... reference picture handling
 * Copyright (c) 2003 Michael Niedermayer <michaelni@gmx.at>
 *
 * This file is part of FFmpeg.
 *
 * FFmpeg is free software; you can redistribute it and/or
 * modify it under the terms of the GNU Lesser General Public
 * License as published by the Free Software Foundation; either
 * version 2.1 of the License, or (at your option) any later version.
 *
 * FFmpeg is distributed in the hope that it will be useful,
 * but WITHOUT ANY WARRANTY; without even the implied warranty of
 * MERCHANTABILITY or FITNESS FOR A PARTICULAR PURPOSE.  See the GNU
 * Lesser General Public License for more details.
 *
 * You should have received a copy of the GNU Lesser General Public
 * License along with FFmpeg; if not, write to the Free Software
 * Foundation, Inc., 51 Franklin Street, Fifth Floor, Boston, MA 02110-1301 USA
 */

/**
 * @file
 * H.264 / AVC / MPEG-4 part10  reference picture handling.
 * @author Michael Niedermayer <michaelni@gmx.at>
 */

#include <inttypes.h>

#include "libavutil/avassert.h"
#include "internal.h"
#include "avcodec.h"
#include "h264.h"
#include "h264dec.h"
#include "golomb.h"
#include "mpegutils.h"

#include <assert.h>

static void pic_as_field(H264Ref *pic, const int parity)
{
    int i;
    for (i = 0; i < FF_ARRAY_ELEMS(pic->data); ++i) {
        if (parity == PICT_BOTTOM_FIELD)
            pic->data[i]   += pic->linesize[i];
        pic->reference      = parity;
        pic->linesize[i] *= 2;
    }
    pic->poc = pic->parent->field_poc[parity == PICT_BOTTOM_FIELD];
}

static void ref_from_h264pic(H264Ref *dst, H264Picture *src)
{
    memcpy(dst->data,     src->f->data,     sizeof(dst->data));
    memcpy(dst->linesize, src->f->linesize, sizeof(dst->linesize));
    dst->reference = src->reference;
    dst->poc       = src->poc;
    dst->pic_id    = src->pic_id;
    dst->parent = src;
}

static int split_field_copy(H264Ref *dest, H264Picture *src, int parity, int id_add)
{
    int match = !!(src->reference & parity);

    if (match) {
        ref_from_h264pic(dest, src);
        if (parity != PICT_FRAME) {
            pic_as_field(dest, parity);
            dest->pic_id *= 2;
            dest->pic_id += id_add;
        }
    }

    return match;
}

static int build_def_list(H264Ref *def, int def_len,
                          H264Picture * const *in, int len, int is_long, int sel)
{
    int  i[2] = { 0 };
    int index = 0;

    while (i[0] < len || i[1] < len) {
        while (i[0] < len && !(in[i[0]] && (in[i[0]]->reference & sel)))
            i[0]++;
        while (i[1] < len && !(in[i[1]] && (in[i[1]]->reference & (sel ^ 3))))
            i[1]++;
        if (i[0] < len) {
            av_assert0(index < def_len);
            in[i[0]]->pic_id = is_long ? i[0] : in[i[0]]->frame_num;
            split_field_copy(&def[index++], in[i[0]++], sel, 1);
        }
        if (i[1] < len) {
            av_assert0(index < def_len);
            in[i[1]]->pic_id = is_long ? i[1] : in[i[1]]->frame_num;
            split_field_copy(&def[index++], in[i[1]++], sel ^ 3, 0);
        }
    }

    return index;
}

static int add_sorted(H264Picture **sorted, H264Picture * const *src,
                      int len, int limit, int dir)
{
    int i, best_poc;
    int out_i = 0;

    for (;;) {
        best_poc = dir ? INT_MIN : INT_MAX;

        for (i = 0; i < len; i++) {
            const int poc = src[i]->poc;
            if (((poc > limit) ^ dir) && ((poc < best_poc) ^ dir)) {
                best_poc      = poc;
                sorted[out_i] = src[i];
            }
        }
        if (best_poc == (dir ? INT_MIN : INT_MAX))
            break;
        limit = sorted[out_i++]->poc - dir;
    }
    return out_i;
}

static int mismatches_ref(const H264Context *h, const H264Picture *pic)
{
    const AVFrame *f = pic->f;
    return (h->cur_pic_ptr->f->width  != f->width ||
            h->cur_pic_ptr->f->height != f->height ||
            h->cur_pic_ptr->f->format != f->format);
}

static void h264_initialise_ref_list(H264Context *h, H264SliceContext *sl)
{
    int i, len;
    int j;

    if (sl->slice_type_nos == AV_PICTURE_TYPE_B) {
        H264Picture *sorted[32];
        int cur_poc, list;
        int lens[2];

        if (FIELD_PICTURE(h))
            cur_poc = h->cur_pic_ptr->field_poc[h->picture_structure == PICT_BOTTOM_FIELD];
        else
            cur_poc = h->cur_pic_ptr->poc;

        for (list = 0; list < 2; list++) {
            len  = add_sorted(sorted,       h->short_ref, h->short_ref_count, cur_poc, 1 ^ list);
            len += add_sorted(sorted + len, h->short_ref, h->short_ref_count, cur_poc, 0 ^ list);
            av_assert0(len <= 32);

            len  = build_def_list(sl->ref_list[list], FF_ARRAY_ELEMS(sl->ref_list[0]),
                                  sorted, len, 0, h->picture_structure);
            len += build_def_list(sl->ref_list[list] + len,
                                  FF_ARRAY_ELEMS(sl->ref_list[0]) - len,
                                  h->long_ref, 16, 1, h->picture_structure);
            av_assert0(len <= 32);

            if (len < sl->ref_count[list])
                memset(&sl->ref_list[list][len], 0, sizeof(H264Ref) * (sl->ref_count[list] - len));
            lens[list] = len;
        }

        if (lens[0] == lens[1] && lens[1] > 1) {
            for (i = 0; i < lens[0] &&
                        sl->ref_list[0][i].parent->f->buf[0]->buffer ==
                        sl->ref_list[1][i].parent->f->buf[0]->buffer; i++);
            if (i == lens[0]) {
                FFSWAP(H264Ref, sl->ref_list[1][0], sl->ref_list[1][1]);
            }
        }
    } else {
        len  = build_def_list(sl->ref_list[0], FF_ARRAY_ELEMS(sl->ref_list[0]),
                              h->short_ref, h->short_ref_count, 0, h->picture_structure);
        len += build_def_list(sl->ref_list[0] + len,
                              FF_ARRAY_ELEMS(sl->ref_list[0]) - len,
                              h-> long_ref, 16, 1, h->picture_structure);
        av_assert0(len <= 32);

        if (len < sl->ref_count[0])
            memset(&sl->ref_list[0][len], 0, sizeof(H264Ref) * (sl->ref_count[0] - len));
    }
#ifdef TRACE
    for (i = 0; i < sl->ref_count[0]; i++) {
        ff_tlog(h->avctx, "List0: %s fn:%d 0x%p\n",
                (sl->ref_list[0][i].parent ? (sl->ref_list[0][i].parent->long_ref ? "LT" : "ST") : "??"),
                sl->ref_list[0][i].pic_id,
                sl->ref_list[0][i].data[0]);
    }
    if (sl->slice_type_nos == AV_PICTURE_TYPE_B) {
        for (i = 0; i < sl->ref_count[1]; i++) {
            ff_tlog(h->avctx, "List1: %s fn:%d 0x%p\n",
                    (sl->ref_list[1][i].parent ? (sl->ref_list[1][i].parent->long_ref ? "LT" : "ST") : "??"),
                    sl->ref_list[1][i].pic_id,
                    sl->ref_list[1][i].data[0]);
        }
    }
#endif

    for (j = 0; j<1+(sl->slice_type_nos == AV_PICTURE_TYPE_B); j++) {
        for (i = 0; i < sl->ref_count[j]; i++) {
            if (sl->ref_list[j][i].parent) {
                if (mismatches_ref(h, sl->ref_list[j][i].parent)) {
                    av_log(h->avctx, AV_LOG_ERROR, "Discarding mismatching reference\n");
                    memset(&sl->ref_list[j][i], 0, sizeof(sl->ref_list[j][i]));
                }
            }
        }
    }
    for (i = 0; i < sl->list_count; i++)
        h->default_ref[i] = sl->ref_list[i][0];
}

/**
 * print short term list
 */
static void print_short_term(const H264Context *h)
{
    uint32_t i;
    if (h->avctx->debug & FF_DEBUG_MMCO) {
        av_log(h->avctx, AV_LOG_DEBUG, "short term list:\n");
        for (i = 0; i < h->short_ref_count; i++) {
            H264Picture *pic = h->short_ref[i];
            av_log(h->avctx, AV_LOG_DEBUG, "%"PRIu32" fn:%d poc:%d %p\n",
                   i, pic->frame_num, pic->poc, pic->f->data[0]);
        }
    }
}

/**
 * print long term list
 */
static void print_long_term(const H264Context *h)
{
    uint32_t i;
    if (h->avctx->debug & FF_DEBUG_MMCO) {
        av_log(h->avctx, AV_LOG_DEBUG, "long term list:\n");
        for (i = 0; i < 16; i++) {
            H264Picture *pic = h->long_ref[i];
            if (pic) {
                av_log(h->avctx, AV_LOG_DEBUG, "%"PRIu32" fn:%d poc:%d %p\n",
                       i, pic->frame_num, pic->poc, pic->f->data[0]);
            }
        }
    }
}

/**
 * Extract structure information about the picture described by pic_num in
 * the current decoding context (frame or field). Note that pic_num is
 * picture number without wrapping (so, 0<=pic_num<max_pic_num).
 * @param pic_num picture number for which to extract structure information
 * @param structure one of PICT_XXX describing structure of picture
 *                      with pic_num
 * @return frame number (short term) or long term index of picture
 *         described by pic_num
 */
static int pic_num_extract(const H264Context *h, int pic_num, int *structure)
{
    *structure = h->picture_structure;
    if (FIELD_PICTURE(h)) {
        if (!(pic_num & 1))
            /* opposite field */
            *structure ^= PICT_FRAME;
        pic_num >>= 1;
    }

    return pic_num;
}

static void h264_fill_mbaff_ref_list(H264SliceContext *sl)
{
    int list, i, j;
    for (list = 0; list < sl->list_count; list++) {
        for (i = 0; i < sl->ref_count[list]; i++) {
            H264Ref *frame = &sl->ref_list[list][i];
            H264Ref *field = &sl->ref_list[list][16 + 2 * i];

            field[0] = *frame;

            for (j = 0; j < 3; j++)
                field[0].linesize[j] <<= 1;
            field[0].reference = PICT_TOP_FIELD;
            field[0].poc       = field[0].parent->field_poc[0];

            field[1] = field[0];

            for (j = 0; j < 3; j++)
                field[1].data[j] += frame->parent->f->linesize[j];
            field[1].reference = PICT_BOTTOM_FIELD;
            field[1].poc       = field[1].parent->field_poc[1];
        }
    }
}

int ff_h264_build_ref_list(H264Context *h, H264SliceContext *sl)
{
    int list, index, pic_structure;

    print_short_term(h);
    print_long_term(h);

    h264_initialise_ref_list(h, sl);

    for (list = 0; list < sl->list_count; list++) {
        int pred = sl->curr_pic_num;

        for (index = 0; index < sl->nb_ref_modifications[list]; index++) {
            unsigned int modification_of_pic_nums_idc = sl->ref_modifications[list][index].op;
            unsigned int                          val = sl->ref_modifications[list][index].val;
            unsigned int pic_id;
            int i;
            H264Picture *ref = NULL;

            switch (modification_of_pic_nums_idc) {
            case 0:
            case 1: {
                const unsigned int abs_diff_pic_num = val + 1;
                int frame_num;

                if (abs_diff_pic_num > sl->max_pic_num) {
                    av_log(h->avctx, AV_LOG_ERROR,
                           "abs_diff_pic_num overflow\n");
                    return AVERROR_INVALIDDATA;
                }

                if (modification_of_pic_nums_idc == 0)
                    pred -= abs_diff_pic_num;
                else
                    pred += abs_diff_pic_num;
                pred &= sl->max_pic_num - 1;

                frame_num = pic_num_extract(h, pred, &pic_structure);

                for (i = h->short_ref_count - 1; i >= 0; i--) {
                    ref = h->short_ref[i];
                    assert(ref->reference);
                    assert(!ref->long_ref);
                    if (ref->frame_num == frame_num &&
                        (ref->reference & pic_structure))
                        break;
                }
                if (i >= 0)
                    ref->pic_id = pred;
                break;
            }
            case 2: {
                int long_idx;
                pic_id = val; // long_term_pic_idx

                long_idx = pic_num_extract(h, pic_id, &pic_structure);

                if (long_idx > 31U) {
                    av_log(h->avctx, AV_LOG_ERROR,
                           "long_term_pic_idx overflow\n");
                    return AVERROR_INVALIDDATA;
                }
                ref = h->long_ref[long_idx];
                assert(!(ref && !ref->reference));
                if (ref && (ref->reference & pic_structure)) {
                    ref->pic_id = pic_id;
                    assert(ref->long_ref);
                    i = 0;
                } else {
                    i = -1;
                }
                break;
            }
            default:
                av_assert0(0);
            }

            if (i < 0) {
                av_log(h->avctx, AV_LOG_ERROR,
                       "reference picture missing during reorder\n");
                memset(&sl->ref_list[list][index], 0, sizeof(sl->ref_list[0][0])); // FIXME
            } else {
                for (i = index; i + 1 < sl->ref_count[list]; i++) {
                    if (sl->ref_list[list][i].parent &&
                        ref->long_ref == sl->ref_list[list][i].parent->long_ref &&
                        ref->pic_id   == sl->ref_list[list][i].pic_id)
                        break;
                }
                for (; i > index; i--) {
                    sl->ref_list[list][i] = sl->ref_list[list][i - 1];
                }
                ref_from_h264pic(&sl->ref_list[list][index], ref);
                if (FIELD_PICTURE(h)) {
                    pic_as_field(&sl->ref_list[list][index], pic_structure);
                }
            }
        }
    }
    for (list = 0; list < sl->list_count; list++) {
        for (index = 0; index < sl->ref_count[list]; index++) {
            if (   !sl->ref_list[list][index].parent
                || (!FIELD_PICTURE(h) && (sl->ref_list[list][index].reference&3) != 3)) {
                int i;
                av_log(h->avctx, AV_LOG_ERROR, "Missing reference picture, default is %d\n", h->default_ref[list].poc);
                for (i = 0; i < FF_ARRAY_ELEMS(h->last_pocs); i++)
                    h->last_pocs[i] = INT_MIN;
                if (h->default_ref[list].parent
                    && !(!FIELD_PICTURE(h) && (h->default_ref[list].reference&3) != 3))
                    sl->ref_list[list][index] = h->default_ref[list];
                else
                    return -1;
            }
            av_assert0(av_buffer_get_ref_count(sl->ref_list[list][index].parent->f->buf[0]) > 0);
        }
    }

    if (FRAME_MBAFF(h))
        h264_fill_mbaff_ref_list(sl);

    return 0;
}

int ff_h264_decode_ref_pic_list_reordering(H264SliceContext *sl, void *logctx)
{
    int list, index;

    sl->nb_ref_modifications[0] = 0;
    sl->nb_ref_modifications[1] = 0;

    for (list = 0; list < sl->list_count; list++) {
        if (!get_bits1(&sl->gb))    // ref_pic_list_modification_flag_l[01]
            continue;

        for (index = 0; ; index++) {
            unsigned int op = get_ue_golomb_31(&sl->gb);

            if (op == 3)
                break;

            if (index >= sl->ref_count[list]) {
                av_log(logctx, AV_LOG_ERROR, "reference count overflow\n");
                return AVERROR_INVALIDDATA;
            } else if (op > 2) {
                av_log(logctx, AV_LOG_ERROR,
                       "illegal modification_of_pic_nums_idc %u\n",
                       op);
                return AVERROR_INVALIDDATA;
            }
            sl->ref_modifications[list][index].val = get_ue_golomb_long(&sl->gb);
            sl->ref_modifications[list][index].op  = op;
            sl->nb_ref_modifications[list]++;
        }
    }

    return 0;
}

/**
 * Mark a picture as no longer needed for reference. The refmask
 * argument allows unreferencing of individual fields or the whole frame.
 * If the picture becomes entirely unreferenced, but is being held for
 * display purposes, it is marked as such.
 * @param refmask mask of fields to unreference; the mask is bitwise
 *                anded with the reference marking of pic
 * @return non-zero if pic becomes entirely unreferenced (except possibly
 *         for display purposes) zero if one of the fields remains in
 *         reference
 */
static inline int unreference_pic(H264Context *h, H264Picture *pic, int refmask)
{
    int i;
    if (pic->reference &= refmask) {
        return 0;
    } else {
        for(i = 0; h->delayed_pic[i]; i++)
            if(pic == h->delayed_pic[i]){
                pic->reference = DELAYED_PIC_REF;
                break;
            }
        return 1;
    }
}

/**
 * Find a H264Picture in the short term reference list by frame number.
 * @param frame_num frame number to search for
 * @param idx the index into h->short_ref where returned picture is found
 *            undefined if no picture found.
 * @return pointer to the found picture, or NULL if no pic with the provided
 *                 frame number is found
 */
static H264Picture *find_short(H264Context *h, int frame_num, int *idx)
{
    int i;

    for (i = 0; i < h->short_ref_count; i++) {
        H264Picture *pic = h->short_ref[i];
        if (h->avctx->debug & FF_DEBUG_MMCO)
            av_log(h->avctx, AV_LOG_DEBUG, "%d %d %p\n", i, pic->frame_num, pic);
        if (pic->frame_num == frame_num) {
            *idx = i;
            return pic;
        }
    }
    return NULL;
}

/**
 * Remove a picture from the short term reference list by its index in
 * that list.  This does no checking on the provided index; it is assumed
 * to be valid. Other list entries are shifted down.
 * @param i index into h->short_ref of picture to remove.
 */
static void remove_short_at_index(H264Context *h, int i)
{
    assert(i >= 0 && i < h->short_ref_count);
    h->short_ref[i] = NULL;
    if (--h->short_ref_count)
        memmove(&h->short_ref[i], &h->short_ref[i + 1],
                (h->short_ref_count - i) * sizeof(H264Picture*));
}

/**
 * @return the removed picture or NULL if an error occurs
 */
static H264Picture *remove_short(H264Context *h, int frame_num, int ref_mask)
{
    H264Picture *pic;
    int i;

    if (h->avctx->debug & FF_DEBUG_MMCO)
        av_log(h->avctx, AV_LOG_DEBUG, "remove short %d count %d\n", frame_num, h->short_ref_count);

    pic = find_short(h, frame_num, &i);
    if (pic) {
        if (unreference_pic(h, pic, ref_mask))
            remove_short_at_index(h, i);
    }

    return pic;
}

/**
 * Remove a picture from the long term reference list by its index in
 * that list.
 * @return the removed picture or NULL if an error occurs
 */
static H264Picture *remove_long(H264Context *h, int i, int ref_mask)
{
    H264Picture *pic;

    pic = h->long_ref[i];
    if (pic) {
        if (unreference_pic(h, pic, ref_mask)) {
            assert(h->long_ref[i]->long_ref == 1);
            h->long_ref[i]->long_ref = 0;
            h->long_ref[i]           = NULL;
            h->long_ref_count--;
        }
    }

    return pic;
}

void ff_h264_remove_all_refs(H264Context *h)
{
    int i;

    for (i = 0; i < 16; i++) {
        remove_long(h, i, 0);
    }
    assert(h->long_ref_count == 0);

    if (h->short_ref_count && !h->last_pic_for_ec.f->data[0]) {
        ff_h264_unref_picture(h, &h->last_pic_for_ec);
        ff_h264_ref_picture(h, &h->last_pic_for_ec, h->short_ref[0]);
    }

    for (i = 0; i < h->short_ref_count; i++) {
        unreference_pic(h, h->short_ref[i], 0);
        h->short_ref[i] = NULL;
    }
    h->short_ref_count = 0;

    memset(h->default_ref, 0, sizeof(h->default_ref));
}

static void generate_sliding_window_mmcos(H264Context *h)
{
    MMCO *mmco = h->mmco;
    int nb_mmco = 0;

    if (h->short_ref_count &&
        h->long_ref_count + h->short_ref_count >= h->ps.sps->ref_frame_count &&
        !(FIELD_PICTURE(h) && !h->first_field && h->cur_pic_ptr->reference)) {
        mmco[0].opcode        = MMCO_SHORT2UNUSED;
        mmco[0].short_pic_num = h->short_ref[h->short_ref_count - 1]->frame_num;
        nb_mmco               = 1;
        if (FIELD_PICTURE(h)) {
            mmco[0].short_pic_num *= 2;
            mmco[1].opcode         = MMCO_SHORT2UNUSED;
            mmco[1].short_pic_num  = mmco[0].short_pic_num + 1;
            nb_mmco                = 2;
        }
    }

    h->nb_mmco = nb_mmco;
}

int ff_h264_execute_ref_pic_marking(H264Context *h)
{
    MMCO *mmco = h->mmco;
    int mmco_count;
    int i, av_uninit(j);
    int pps_ref_count[2] = {0};
    int current_ref_assigned = 0, err = 0;
    H264Picture *av_uninit(pic);

    if (!h->ps.sps) {
        av_log(h->avctx, AV_LOG_ERROR, "SPS is unset\n");
        err = AVERROR_INVALIDDATA;
        goto out;
    }

    if (!h->explicit_ref_marking)
        generate_sliding_window_mmcos(h);
    mmco_count = h->nb_mmco;

    if ((h->avctx->debug & FF_DEBUG_MMCO) && mmco_count == 0)
        av_log(h->avctx, AV_LOG_DEBUG, "no mmco here\n");

    for (i = 0; i < mmco_count; i++) {
        int av_uninit(structure), av_uninit(frame_num);
        if (h->avctx->debug & FF_DEBUG_MMCO)
            av_log(h->avctx, AV_LOG_DEBUG, "mmco:%d %d %d\n", h->mmco[i].opcode,
                   h->mmco[i].short_pic_num, h->mmco[i].long_arg);

        if (mmco[i].opcode == MMCO_SHORT2UNUSED ||
            mmco[i].opcode == MMCO_SHORT2LONG) {
            frame_num = pic_num_extract(h, mmco[i].short_pic_num, &structure);
            pic       = find_short(h, frame_num, &j);
            if (!pic) {
                if (mmco[i].opcode != MMCO_SHORT2LONG ||
                    !h->long_ref[mmco[i].long_arg]    ||
                    h->long_ref[mmco[i].long_arg]->frame_num != frame_num) {
                    av_log(h->avctx, h->short_ref_count ? AV_LOG_ERROR : AV_LOG_DEBUG, "mmco: unref short failure\n");
                    err = AVERROR_INVALIDDATA;
                }
                continue;
            }
        }

        switch (mmco[i].opcode) {
        case MMCO_SHORT2UNUSED:
            if (h->avctx->debug & FF_DEBUG_MMCO)
                av_log(h->avctx, AV_LOG_DEBUG, "mmco: unref short %d count %d\n",
                       h->mmco[i].short_pic_num, h->short_ref_count);
            remove_short(h, frame_num, structure ^ PICT_FRAME);
            break;
        case MMCO_SHORT2LONG:
                if (h->long_ref[mmco[i].long_arg] != pic)
                    remove_long(h, mmco[i].long_arg, 0);

                remove_short_at_index(h, j);
                h->long_ref[ mmco[i].long_arg ] = pic;
                if (h->long_ref[mmco[i].long_arg]) {
                    h->long_ref[mmco[i].long_arg]->long_ref = 1;
                    h->long_ref_count++;
                }
            break;
        case MMCO_LONG2UNUSED:
            j   = pic_num_extract(h, mmco[i].long_arg, &structure);
            pic = h->long_ref[j];
            if (pic) {
                remove_long(h, j, structure ^ PICT_FRAME);
            } else if (h->avctx->debug & FF_DEBUG_MMCO)
                av_log(h->avctx, AV_LOG_DEBUG, "mmco: unref long failure\n");
            break;
        case MMCO_LONG:
                    // Comment below left from previous code as it is an interesting note.
                    /* First field in pair is in short term list or
                     * at a different long term index.
                     * This is not allowed; see 7.4.3.3, notes 2 and 3.
                     * Report the problem and keep the pair where it is,
                     * and mark this field valid.
                     */
            if (h->short_ref[0] == h->cur_pic_ptr) {
                av_log(h->avctx, AV_LOG_ERROR, "mmco: cannot assign current picture to short and long at the same time\n");
                remove_short_at_index(h, 0);
            }

            /* make sure the current picture is not already assigned as a long ref */
            if (h->cur_pic_ptr->long_ref) {
                for (j = 0; j < FF_ARRAY_ELEMS(h->long_ref); j++) {
                    if (h->long_ref[j] == h->cur_pic_ptr) {
                        if (j != mmco[i].long_arg)
                            av_log(h->avctx, AV_LOG_ERROR, "mmco: cannot assign current picture to 2 long term references\n");
                        remove_long(h, j, 0);
                    }
                }
            }

            if (h->long_ref[mmco[i].long_arg] != h->cur_pic_ptr) {
                av_assert0(!h->cur_pic_ptr->long_ref);
                remove_long(h, mmco[i].long_arg, 0);

                h->long_ref[mmco[i].long_arg]           = h->cur_pic_ptr;
                h->long_ref[mmco[i].long_arg]->long_ref = 1;
                h->long_ref_count++;
            }

            h->cur_pic_ptr->reference |= h->picture_structure;
            current_ref_assigned = 1;
            break;
        case MMCO_SET_MAX_LONG:
            assert(mmco[i].long_arg <= 16);
            // just remove the long term which index is greater than new max
            for (j = mmco[i].long_arg; j < 16; j++) {
                remove_long(h, j, 0);
            }
            break;
        case MMCO_RESET:
            while (h->short_ref_count) {
                remove_short(h, h->short_ref[0]->frame_num, 0);
            }
            for (j = 0; j < 16; j++) {
                remove_long(h, j, 0);
            }
            h->poc.frame_num = h->cur_pic_ptr->frame_num = 0;
            h->mmco_reset = 1;
            h->cur_pic_ptr->mmco_reset = 1;
            for (j = 0; j < MAX_DELAYED_PIC_COUNT; j++)
                h->last_pocs[j] = INT_MIN;
            break;
        default: assert(0);
        }
    }

    if (!current_ref_assigned) {
        /* Second field of complementary field pair; the first field of
         * which is already referenced. If short referenced, it
         * should be first entry in short_ref. If not, it must exist
         * in long_ref; trying to put it on the short list here is an
         * error in the encoded bit stream (ref: 7.4.3.3, NOTE 2 and 3).
         */
        if (h->short_ref_count && h->short_ref[0] == h->cur_pic_ptr) {
            /* Just mark the second field valid */
            h->cur_pic_ptr->reference |= h->picture_structure;
        } else if (h->cur_pic_ptr->long_ref) {
            av_log(h->avctx, AV_LOG_ERROR, "illegal short term reference "
                                           "assignment for second field "
                                           "in complementary field pair "
                                           "(first field is long term)\n");
            err = AVERROR_INVALIDDATA;
        } else {
            pic = remove_short(h, h->cur_pic_ptr->frame_num, 0);
            if (pic) {
                av_log(h->avctx, AV_LOG_ERROR, "illegal short term buffer state detected\n");
                err = AVERROR_INVALIDDATA;
            }

            if (h->short_ref_count)
                memmove(&h->short_ref[1], &h->short_ref[0],
                        h->short_ref_count * sizeof(H264Picture*));

            h->short_ref[0] = h->cur_pic_ptr;
            h->short_ref_count++;
            h->cur_pic_ptr->reference |= h->picture_structure;
        }
    }

    if (h->long_ref_count + h->short_ref_count > FFMAX(h->ps.sps->ref_frame_count, 1)) {

        /* We have too many reference frames, probably due to corrupted
         * stream. Need to discard one frame. Prevents overrun of the
         * short_ref and long_ref buffers.
         */
        av_log(h->avctx, AV_LOG_ERROR,
               "number of reference frames (%d+%d) exceeds max (%d; probably "
               "corrupt input), discarding one\n",
               h->long_ref_count, h->short_ref_count, h->ps.sps->ref_frame_count);
        err = AVERROR_INVALIDDATA;

        if (h->long_ref_count && !h->short_ref_count) {
            for (i = 0; i < 16; ++i)
                if (h->long_ref[i])
                    break;

            assert(i < 16);
            remove_long(h, i, 0);
        } else {
            pic = h->short_ref[h->short_ref_count - 1];
            remove_short(h, pic->frame_num, 0);
        }
    }

    for (i = 0; i<h->short_ref_count; i++) {
        pic = h->short_ref[i];
        if (pic->invalid_gap) {
            int d = av_mod_uintp2(h->cur_pic_ptr->frame_num - pic->frame_num, h->ps.sps->log2_max_frame_num);
            if (d > h->ps.sps->ref_frame_count)
                remove_short(h, pic->frame_num, 0);
        }
    }

    print_short_term(h);
    print_long_term(h);
<<<<<<< HEAD

    for (i = 0; i < FF_ARRAY_ELEMS(h->ps.pps_list); i++) {
        if (h->ps.pps_list[i]) {
            const PPS *pps = (const PPS *)h->ps.pps_list[i]->data;
            pps_ref_count[0] = FFMAX(pps_ref_count[0], pps->ref_count[0]);
            pps_ref_count[1] = FFMAX(pps_ref_count[1], pps->ref_count[1]);
        }
    }

    if (   err >= 0
        && h->long_ref_count==0
        && (   h->short_ref_count<=2
            || pps_ref_count[0] <= 1 + (h->picture_structure != PICT_FRAME) && pps_ref_count[1] <= 1)
        && pps_ref_count[0]<=2 + (h->picture_structure != PICT_FRAME) + (2*!h->has_recovery_point)
        && h->cur_pic_ptr->f->pict_type == AV_PICTURE_TYPE_I){
        h->cur_pic_ptr->recovered |= 1;
        if(!h->avctx->has_b_frames)
            h->frame_recovered |= FRAME_RECOVERED_SEI;
    }

=======
out:
>>>>>>> cb167f29
    return (h->avctx->err_recognition & AV_EF_EXPLODE) ? err : 0;
}

int ff_h264_decode_ref_pic_marking(H264SliceContext *sl, GetBitContext *gb,
                                   const H2645NAL *nal, void *logctx)
{
    int i;
    MMCO *mmco = sl->mmco;
    int nb_mmco = 0;

    if (nal->type == H264_NAL_IDR_SLICE) { // FIXME fields
        skip_bits1(gb); // broken_link
        if (get_bits1(gb)) {
            mmco[0].opcode   = MMCO_LONG;
            mmco[0].long_arg = 0;
            nb_mmco          = 1;
        }
        sl->explicit_ref_marking = 1;
    } else {
        sl->explicit_ref_marking = get_bits1(gb);
        if (sl->explicit_ref_marking) {
            for (i = 0; i < MAX_MMCO_COUNT; i++) {
                MMCOOpcode opcode = get_ue_golomb_31(gb);

                mmco[i].opcode = opcode;
                if (opcode == MMCO_SHORT2UNUSED || opcode == MMCO_SHORT2LONG) {
                    mmco[i].short_pic_num =
                        (sl->curr_pic_num - get_ue_golomb_long(gb) - 1) &
                            (sl->max_pic_num - 1);
                }
                if (opcode == MMCO_SHORT2LONG || opcode == MMCO_LONG2UNUSED ||
                    opcode == MMCO_LONG || opcode == MMCO_SET_MAX_LONG) {
                    unsigned int long_arg = get_ue_golomb_31(gb);
                    if (long_arg >= 32 ||
                        (long_arg >= 16 && !(opcode == MMCO_SET_MAX_LONG &&
                                             long_arg == 16) &&
                         !(opcode == MMCO_LONG2UNUSED && FIELD_PICTURE(sl)))) {
                        av_log(logctx, AV_LOG_ERROR,
                               "illegal long ref in memory management control "
                               "operation %d\n", opcode);
                        return -1;
                    }
                    mmco[i].long_arg = long_arg;
                }

                if (opcode > (unsigned) MMCO_LONG) {
                    av_log(logctx, AV_LOG_ERROR,
                           "illegal memory management control operation %d\n",
                           opcode);
                    return -1;
                }
                if (opcode == MMCO_END)
                    break;
            }
            nb_mmco = i;
        }
    }

    sl->nb_mmco = nb_mmco;

    return 0;
}<|MERGE_RESOLUTION|>--- conflicted
+++ resolved
@@ -803,7 +803,6 @@
 
     print_short_term(h);
     print_long_term(h);
-<<<<<<< HEAD
 
     for (i = 0; i < FF_ARRAY_ELEMS(h->ps.pps_list); i++) {
         if (h->ps.pps_list[i]) {
@@ -824,9 +823,7 @@
             h->frame_recovered |= FRAME_RECOVERED_SEI;
     }
 
-=======
 out:
->>>>>>> cb167f29
     return (h->avctx->err_recognition & AV_EF_EXPLODE) ? err : 0;
 }
 

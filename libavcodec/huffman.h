/*
 * Copyright (C) 2007  Aurelien Jacobs <aurel@gnuage.org>
 *
 * This file is part of FFmpeg.
 *
 * FFmpeg is free software; you can redistribute it and/or
 * modify it under the terms of the GNU Lesser General Public
 * License as published by the Free Software Foundation; either
 * version 2.1 of the License, or (at your option) any later version.
 *
 * FFmpeg is distributed in the hope that it will be useful,
 * but WITHOUT ANY WARRANTY; without even the implied warranty of
 * MERCHANTABILITY or FITNESS FOR A PARTICULAR PURPOSE.  See the GNU
 * Lesser General Public License for more details.
 *
 * You should have received a copy of the GNU Lesser General Public
 * License along with FFmpeg; if not, write to the Free Software
 * Foundation, Inc., 51 Franklin Street, Fifth Floor, Boston, MA 02110-1301 USA
 */

/**
 * @file
 * huffman tree builder and VLC generator
 */

#ifndef AVCODEC_HUFFMAN_H
#define AVCODEC_HUFFMAN_H

#include "avcodec.h"
#include "get_bits.h"

typedef struct {
    int16_t  sym;
    int16_t  n0;
    uint32_t count;
} Node;

#define FF_HUFFMAN_FLAG_HNODE_FIRST 0x01
#define FF_HUFFMAN_FLAG_ZERO_COUNT  0x02

typedef int (*HuffCmp)(const void *va, const void *vb);
int ff_huff_build_tree(AVCodecContext *avctx, VLC *vlc, int nb_codes,
                       Node *nodes, HuffCmp cmp, int flags);

<<<<<<< HEAD
void ff_generate_len_table(uint8_t *dst, const uint64_t *stats);
=======
void ff_huff_gen_len_table(uint8_t *dst, const uint64_t *stats);
>>>>>>> d488c3bc

#endif /* AVCODEC_HUFFMAN_H */<|MERGE_RESOLUTION|>--- conflicted
+++ resolved
@@ -42,10 +42,6 @@
 int ff_huff_build_tree(AVCodecContext *avctx, VLC *vlc, int nb_codes,
                        Node *nodes, HuffCmp cmp, int flags);
 
-<<<<<<< HEAD
-void ff_generate_len_table(uint8_t *dst, const uint64_t *stats);
-=======
 void ff_huff_gen_len_table(uint8_t *dst, const uint64_t *stats);
->>>>>>> d488c3bc
 
 #endif /* AVCODEC_HUFFMAN_H */
/*
 * TIFF image encoder
 * Copyright (c) 2007 Bartlomiej Wolowiec
 *
 * This file is part of FFmpeg.
 *
 * FFmpeg is free software; you can redistribute it and/or
 * modify it under the terms of the GNU Lesser General Public
 * License as published by the Free Software Foundation; either
 * version 2.1 of the License, or (at your option) any later version.
 *
 * FFmpeg is distributed in the hope that it will be useful,
 * but WITHOUT ANY WARRANTY; without even the implied warranty of
 * MERCHANTABILITY or FITNESS FOR A PARTICULAR PURPOSE.  See the GNU
 * Lesser General Public License for more details.
 *
 * You should have received a copy of the GNU Lesser General Public
 * License along with FFmpeg; if not, write to the Free Software
 * Foundation, Inc., 51 Franklin Street, Fifth Floor, Boston, MA 02110-1301 USA
 */

/**
 * @file
 * TIFF image encoder
 * @author Bartlomiej Wolowiec
 */

#include "libavutil/log.h"
#include "libavutil/opt.h"

#include "avcodec.h"
#if CONFIG_ZLIB
#include <zlib.h>
#endif
#include "libavutil/opt.h"
#include "bytestream.h"
#include "tiff.h"
#include "rle.h"
#include "lzw.h"
#include "put_bits.h"

#define TIFF_MAX_ENTRY 32

/** sizes of various TIFF field types (string size = 1)*/
static const uint8_t type_sizes2[6] = {
    0, 1, 1, 2, 4, 8
};

typedef struct TiffEncoderContext {
    AVClass *class;                     ///< for private options
    AVCodecContext *avctx;
    AVFrame picture;

    int width;                          ///< picture width
    int height;                         ///< picture height
    unsigned int bpp;                   ///< bits per pixel
    int compr;                          ///< compression level
    int bpp_tab_size;                   ///< bpp_tab size
    int photometric_interpretation;     ///< photometric interpretation
    int strips;                         ///< number of strips
    int rps;                            ///< row per strip
    uint8_t entries[TIFF_MAX_ENTRY*12]; ///< entires in header
    int num_entries;                    ///< number of entires
    uint8_t **buf;                      ///< actual position in buffer
    uint8_t *buf_start;                 ///< pointer to first byte in buffer
    int buf_size;                       ///< buffer size
    uint16_t subsampling[2];            ///< YUV subsampling factors
    struct LZWEncodeState *lzws;        ///< LZW Encode state
    uint32_t dpi;                       ///< image resolution in DPI
} TiffEncoderContext;


/**
 * Check free space in buffer
 * @param s Tiff context
 * @param need Needed bytes
 * @return 0 - ok, 1 - no free space
 */
inline static int check_size(TiffEncoderContext * s, uint64_t need)
{
    if (s->buf_size < *s->buf - s->buf_start + need) {
        *s->buf = s->buf_start + s->buf_size + 1;
        av_log(s->avctx, AV_LOG_ERROR, "Buffer is too small\n");
        return 1;
    }
    return 0;
}

/**
 * Put n values to buffer
 *
 * @param p Pointer to pointer to output buffer
 * @param n Number of values
 * @param val Pointer to values
 * @param type Type of values
 * @param flip =0 - normal copy, >0 - flip
 */
static void tnput(uint8_t ** p, int n, const uint8_t * val, enum TiffTypes type,
                  int flip)
{
    int i;
#if HAVE_BIGENDIAN
    flip ^= ((int[]) {0, 0, 0, 1, 3, 3})[type];
#endif
    for (i = 0; i < n * type_sizes2[type]; i++)
        *(*p)++ = val[i ^ flip];
}

/**
 * Add entry to directory in tiff header.
 * @param s Tiff context
 * @param tag Tag that identifies the entry
 * @param type Entry type
 * @param count The number of values
 * @param ptr_val Pointer to values
 */
static void add_entry(TiffEncoderContext * s,
                      enum TiffTags tag, enum TiffTypes type, int count,
                      const void *ptr_val)
{
    uint8_t *entries_ptr = s->entries + 12 * s->num_entries;

    assert(s->num_entries < TIFF_MAX_ENTRY);

    bytestream_put_le16(&entries_ptr, tag);
    bytestream_put_le16(&entries_ptr, type);
    bytestream_put_le32(&entries_ptr, count);

    if (type_sizes[type] * count <= 4) {
        tnput(&entries_ptr, count, ptr_val, type, 0);
    } else {
        bytestream_put_le32(&entries_ptr, *s->buf - s->buf_start);
        check_size(s, count * type_sizes2[type]);
        tnput(s->buf, count, ptr_val, type, 0);
    }

    s->num_entries++;
}

static void add_entry1(TiffEncoderContext * s,
                       enum TiffTags tag, enum TiffTypes type, int val){
    uint16_t w = val;
    uint32_t dw= val;
    add_entry(s, tag, type, 1, type == TIFF_SHORT ? (void *)&w : (void *)&dw);
}

/**
 * Encode one strip in tiff file
 *
 * @param s Tiff context
 * @param src Input buffer
 * @param dst Output buffer
 * @param n Size of input buffer
 * @param compr Compression method
 * @return Number of output bytes. If an output error is encountered, -1 returned
 */
static int encode_strip(TiffEncoderContext * s, const int8_t * src,
                        uint8_t * dst, int n, int compr)
{

    switch (compr) {
#if CONFIG_ZLIB
    case TIFF_DEFLATE:
    case TIFF_ADOBE_DEFLATE:
        {
            unsigned long zlen = s->buf_size - (*s->buf - s->buf_start);
            if (compress(dst, &zlen, src, n) != Z_OK) {
                av_log(s->avctx, AV_LOG_ERROR, "Compressing failed\n");
                return -1;
            }
            return zlen;
        }
#endif
    case TIFF_RAW:
        if (check_size(s, n))
            return -1;
        memcpy(dst, src, n);
        return n;
    case TIFF_PACKBITS:
        return ff_rle_encode(dst, s->buf_size - (*s->buf - s->buf_start), src, 1, n, 2, 0xff, -1, 0);
    case TIFF_LZW:
        return ff_lzw_encode(s->lzws, src, n);
    default:
        return -1;
    }
}

static void pack_yuv(TiffEncoderContext * s, uint8_t * dst, int lnum)
{
    AVFrame *p = &s->picture;
    int i, j, k;
    int w = (s->width - 1) / s->subsampling[0] + 1;
    uint8_t *pu = &p->data[1][lnum / s->subsampling[1] * p->linesize[1]];
    uint8_t *pv = &p->data[2][lnum / s->subsampling[1] * p->linesize[2]];
    for (i = 0; i < w; i++){
        for (j = 0; j < s->subsampling[1]; j++)
            for (k = 0; k < s->subsampling[0]; k++)
                *dst++ = p->data[0][(lnum + j) * p->linesize[0] +
                                    i * s->subsampling[0] + k];
        *dst++ = *pu++;
        *dst++ = *pv++;
    }
}

static int encode_frame(AVCodecContext * avctx, AVPacket *pkt,
                        const AVFrame *pict, int *got_packet)
{
    TiffEncoderContext *s = avctx->priv_data;
    AVFrame *const p = (AVFrame *) & s->picture;
    int i;
    uint8_t *ptr;
    uint8_t *offset;
    uint32_t strips;
    uint32_t *strip_sizes = NULL;
    uint32_t *strip_offsets = NULL;
    int bytes_per_row;
<<<<<<< HEAD
    uint32_t res[2] = { s->dpi, 1 };        // image resolution (72/1)
    uint16_t bpp_tab[] = { 8, 8, 8, 8 };
    int ret = -1;
=======
    uint32_t res[2] = { 72, 1 };        // image resolution (72/1)
    static const uint16_t bpp_tab[] = { 8, 8, 8, 8 };
    int ret;
>>>>>>> 31632e73
    int is_yuv = 0;
    uint8_t *yuv_line = NULL;
    int shift_h, shift_v;

    s->avctx = avctx;

    *p = *pict;
    p->pict_type = AV_PICTURE_TYPE_I;
    p->key_frame = 1;
    avctx->coded_frame= &s->picture;

    s->width = avctx->width;
    s->height = avctx->height;
    s->subsampling[0] = 1;
    s->subsampling[1] = 1;

    switch (avctx->pix_fmt) {
    case PIX_FMT_RGBA64LE:
        s->bpp = 64;
        s->photometric_interpretation = 2;
        bpp_tab[0] = 16;
        bpp_tab[1] = 16;
        bpp_tab[2] = 16;
        bpp_tab[3] = 16;
        break;
    case PIX_FMT_RGB48LE:
        s->bpp = 48;
        s->photometric_interpretation = 2;
        bpp_tab[0] = 16;
        bpp_tab[1] = 16;
        bpp_tab[2] = 16;
        bpp_tab[3] = 16;
        break;
    case PIX_FMT_RGBA:
        s->bpp = 32;
        s->photometric_interpretation = 2;
        break;
    case PIX_FMT_RGB24:
        s->bpp = 24;
        s->photometric_interpretation = 2;
        break;
    case PIX_FMT_GRAY8:
        s->bpp = 8;
        s->photometric_interpretation = 1;
        break;
    case PIX_FMT_PAL8:
        s->bpp = 8;
        s->photometric_interpretation = 3;
        break;
    case PIX_FMT_MONOBLACK:
    case PIX_FMT_MONOWHITE:
        s->bpp = 1;
        s->photometric_interpretation = avctx->pix_fmt == PIX_FMT_MONOBLACK;
        bpp_tab[0] = 1;
        break;
    case PIX_FMT_YUV420P:
    case PIX_FMT_YUV422P:
    case PIX_FMT_YUV444P:
    case PIX_FMT_YUV410P:
    case PIX_FMT_YUV411P:
        s->photometric_interpretation = 6;
        avcodec_get_chroma_sub_sample(avctx->pix_fmt,
                &shift_h, &shift_v);
        s->bpp = 8 + (16 >> (shift_h + shift_v));
        s->subsampling[0] = 1 << shift_h;
        s->subsampling[1] = 1 << shift_v;
        s->bpp_tab_size = 3;
        is_yuv = 1;
        break;
    default:
        av_log(s->avctx, AV_LOG_ERROR,
               "This colors format is not supported\n");
        return -1;
    }
    if (!is_yuv)
        s->bpp_tab_size = (s->bpp >= 48) ? ((s->bpp + 7) >> 4):((s->bpp + 7) >> 3);

    if (s->compr == TIFF_DEFLATE || s->compr == TIFF_ADOBE_DEFLATE || s->compr == TIFF_LZW)
        //best choose for DEFLATE
        s->rps = s->height;
    else
        s->rps = FFMAX(8192 / (((s->width * s->bpp) >> 3) + 1), 1);     // suggest size of strip
    s->rps = ((s->rps - 1) / s->subsampling[1] + 1) * s->subsampling[1]; // round rps up

    strips = (s->height - 1) / s->rps + 1;

    if (!pkt->data &&
        (ret = av_new_packet(pkt, avctx->width * avctx->height * s->bpp * 2 +
                                  avctx->height * 4 + FF_MIN_BUFFER_SIZE)) < 0) {
        av_log(avctx, AV_LOG_ERROR, "Error getting output packet.\n");
        return ret;
    }
    ptr          = pkt->data;
    s->buf_start = pkt->data;
    s->buf       = &ptr;
    s->buf_size  = pkt->size;

    if (check_size(s, 8))
        goto fail;

    // write header
    bytestream_put_le16(&ptr, 0x4949);
    bytestream_put_le16(&ptr, 42);

    offset = ptr;
    bytestream_put_le32(&ptr, 0);

    strip_sizes = av_mallocz(sizeof(*strip_sizes) * strips);
    strip_offsets = av_mallocz(sizeof(*strip_offsets) * strips);

    bytes_per_row = (((s->width - 1)/s->subsampling[0] + 1) * s->bpp
                    * s->subsampling[0] * s->subsampling[1] + 7) >> 3;
    if (is_yuv){
        yuv_line = av_malloc(bytes_per_row);
        if (yuv_line == NULL){
            av_log(s->avctx, AV_LOG_ERROR, "Not enough memory\n");
            goto fail;
        }
    }

#if CONFIG_ZLIB
    if (s->compr == TIFF_DEFLATE || s->compr == TIFF_ADOBE_DEFLATE) {
        uint8_t *zbuf;
        int zlen, zn;
        int j;

        zlen = bytes_per_row * s->rps;
        zbuf = av_malloc(zlen);
        strip_offsets[0] = ptr - pkt->data;
        zn = 0;
        for (j = 0; j < s->rps; j++) {
            if (is_yuv){
                pack_yuv(s, yuv_line, j);
                memcpy(zbuf + zn, yuv_line, bytes_per_row);
                j += s->subsampling[1] - 1;
            }
            else
                memcpy(zbuf + j * bytes_per_row,
                       p->data[0] + j * p->linesize[0], bytes_per_row);
            zn += bytes_per_row;
        }
        ret = encode_strip(s, zbuf, ptr, zn, s->compr);
        av_free(zbuf);
        if (ret < 0) {
            av_log(s->avctx, AV_LOG_ERROR, "Encode strip failed\n");
            goto fail;
        }
        ptr += ret;
        strip_sizes[0] = ptr - pkt->data - strip_offsets[0];
    } else
#endif
    {
        if(s->compr == TIFF_LZW)
            s->lzws = av_malloc(ff_lzw_encode_state_size);
        for (i = 0; i < s->height; i++) {
            if (strip_sizes[i / s->rps] == 0) {
                if(s->compr == TIFF_LZW){
                    ff_lzw_encode_init(s->lzws, ptr, s->buf_size - (*s->buf - s->buf_start),
                                       12, FF_LZW_TIFF, put_bits);
                }
                strip_offsets[i / s->rps] = ptr - pkt->data;
            }
            if (is_yuv){
                 pack_yuv(s, yuv_line, i);
                 ret = encode_strip(s, yuv_line, ptr, bytes_per_row, s->compr);
                 i += s->subsampling[1] - 1;
            }
            else
                ret = encode_strip(s, p->data[0] + i * p->linesize[0],
                        ptr, bytes_per_row, s->compr);
            if (ret < 0) {
                av_log(s->avctx, AV_LOG_ERROR, "Encode strip failed\n");
                goto fail;
            }
            strip_sizes[i / s->rps] += ret;
            ptr += ret;
            if(s->compr == TIFF_LZW && (i==s->height-1 || i%s->rps == s->rps-1)){
                ret = ff_lzw_encode_flush(s->lzws, flush_put_bits);
                strip_sizes[(i / s->rps )] += ret ;
                ptr += ret;
            }
        }
        if(s->compr == TIFF_LZW)
            av_free(s->lzws);
    }

    s->num_entries = 0;

    add_entry1(s,TIFF_SUBFILE,           TIFF_LONG,             0);
    add_entry1(s,TIFF_WIDTH,             TIFF_LONG,             s->width);
    add_entry1(s,TIFF_HEIGHT,            TIFF_LONG,             s->height);

    if (s->bpp_tab_size)
    add_entry(s, TIFF_BPP,               TIFF_SHORT,    s->bpp_tab_size, bpp_tab);

    add_entry1(s,TIFF_COMPR,             TIFF_SHORT,            s->compr);
    add_entry1(s,TIFF_INVERT,            TIFF_SHORT,            s->photometric_interpretation);
    add_entry(s, TIFF_STRIP_OFFS,        TIFF_LONG,     strips, strip_offsets);

    if (s->bpp_tab_size)
    add_entry1(s,TIFF_SAMPLES_PER_PIXEL, TIFF_SHORT,            s->bpp_tab_size);

    add_entry1(s,TIFF_ROWSPERSTRIP,      TIFF_LONG,             s->rps);
    add_entry(s, TIFF_STRIP_SIZE,        TIFF_LONG,     strips, strip_sizes);
    add_entry(s, TIFF_XRES,              TIFF_RATIONAL, 1,      res);
    add_entry(s, TIFF_YRES,              TIFF_RATIONAL, 1,      res);
    add_entry1(s,TIFF_RES_UNIT,          TIFF_SHORT,            2);

    if(!(avctx->flags & CODEC_FLAG_BITEXACT))
    add_entry(s, TIFF_SOFTWARE_NAME,     TIFF_STRING,
              strlen(LIBAVCODEC_IDENT) + 1, LIBAVCODEC_IDENT);

    if (avctx->pix_fmt == PIX_FMT_PAL8) {
        uint16_t pal[256 * 3];
        for (i = 0; i < 256; i++) {
            uint32_t rgb = *(uint32_t *) (p->data[1] + i * 4);
            pal[i]       = ((rgb >> 16) & 0xff) * 257;
            pal[i + 256] = ((rgb >> 8 ) & 0xff) * 257;
            pal[i + 512] = ( rgb        & 0xff) * 257;
        }
        add_entry(s, TIFF_PAL, TIFF_SHORT, 256 * 3, pal);
    }
    if (is_yuv){
        /** according to CCIR Recommendation 601.1 */
        uint32_t refbw[12] = {15, 1, 235, 1, 128, 1, 240, 1, 128, 1, 240, 1};
        add_entry(s, TIFF_YCBCR_SUBSAMPLING, TIFF_SHORT,    2, s->subsampling);
        add_entry(s, TIFF_REFERENCE_BW,      TIFF_RATIONAL, 6, refbw);
    }
    bytestream_put_le32(&offset, ptr - pkt->data);    // write offset to dir

    if (check_size(s, 6 + s->num_entries * 12)) {
        ret = AVERROR(EINVAL);
        goto fail;
    }
    bytestream_put_le16(&ptr, s->num_entries);  // write tag count
    bytestream_put_buffer(&ptr, s->entries, s->num_entries * 12);
    bytestream_put_le32(&ptr, 0);

    pkt->size   = ptr - pkt->data;
    pkt->flags |= AV_PKT_FLAG_KEY;
    *got_packet = 1;

fail:
    av_free(strip_sizes);
    av_free(strip_offsets);
    av_free(yuv_line);
    return ret;
}

#define OFFSET(x) offsetof(TiffEncoderContext, x)
#define VE AV_OPT_FLAG_VIDEO_PARAM | AV_OPT_FLAG_ENCODING_PARAM
static const AVOption options[] = {
    {"dpi", "set the image resolution (in dpi)", OFFSET(dpi), AV_OPT_TYPE_INT, {.dbl = 72}, 1, 0x10000, AV_OPT_FLAG_VIDEO_PARAM|AV_OPT_FLAG_ENCODING_PARAM},
    { "compression_algo", NULL, OFFSET(compr), AV_OPT_TYPE_INT, {TIFF_PACKBITS}, TIFF_RAW, TIFF_DEFLATE, VE, "compression_algo" },
    { "packbits", NULL, 0, AV_OPT_TYPE_CONST, {TIFF_PACKBITS}, 0, 0, VE, "compression_algo" },
    { "raw",      NULL, 0, AV_OPT_TYPE_CONST, {TIFF_RAW},      0, 0, VE, "compression_algo" },
    { "lzw",      NULL, 0, AV_OPT_TYPE_CONST, {TIFF_LZW},      0, 0, VE, "compression_algo" },
#if CONFIG_ZLIB
    { "deflate",  NULL, 0, AV_OPT_TYPE_CONST, {TIFF_DEFLATE},  0, 0, VE, "compression_algo" },
#endif
    { NULL },
};

static const AVClass tiffenc_class = {
    .class_name = "TIFF encoder",
    .item_name  = av_default_item_name,
    .option     = options,
    .version    = LIBAVUTIL_VERSION_INT,
};

AVCodec ff_tiff_encoder = {
    .name           = "tiff",
    .type           = AVMEDIA_TYPE_VIDEO,
    .id             = CODEC_ID_TIFF,
    .priv_data_size = sizeof(TiffEncoderContext),
    .encode2        = encode_frame,
    .pix_fmts =
        (const enum PixelFormat[]) {PIX_FMT_RGB24, PIX_FMT_PAL8, PIX_FMT_GRAY8,
                              PIX_FMT_MONOBLACK, PIX_FMT_MONOWHITE,
                              PIX_FMT_YUV420P, PIX_FMT_YUV422P,
                              PIX_FMT_YUV444P, PIX_FMT_YUV410P,
                              PIX_FMT_YUV411P, PIX_FMT_RGB48LE,
                              PIX_FMT_RGBA, PIX_FMT_RGBA64LE, PIX_FMT_NONE},
    .long_name = NULL_IF_CONFIG_SMALL("TIFF image"),
    .priv_class     = &tiffenc_class,
};<|MERGE_RESOLUTION|>--- conflicted
+++ resolved
@@ -214,15 +214,9 @@
     uint32_t *strip_sizes = NULL;
     uint32_t *strip_offsets = NULL;
     int bytes_per_row;
-<<<<<<< HEAD
     uint32_t res[2] = { s->dpi, 1 };        // image resolution (72/1)
     uint16_t bpp_tab[] = { 8, 8, 8, 8 };
     int ret = -1;
-=======
-    uint32_t res[2] = { 72, 1 };        // image resolution (72/1)
-    static const uint16_t bpp_tab[] = { 8, 8, 8, 8 };
-    int ret;
->>>>>>> 31632e73
     int is_yuv = 0;
     uint8_t *yuv_line = NULL;
     int shift_h, shift_v;

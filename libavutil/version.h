--- conflicted
+++ resolved
@@ -74,15 +74,9 @@
  * @{
  */
 
-<<<<<<< HEAD
 #define LIBAVUTIL_VERSION_MAJOR  52
-#define LIBAVUTIL_VERSION_MINOR  33
+#define LIBAVUTIL_VERSION_MINOR  34
 #define LIBAVUTIL_VERSION_MICRO 100
-=======
-#define LIBAVUTIL_VERSION_MAJOR 52
-#define LIBAVUTIL_VERSION_MINOR 12
-#define LIBAVUTIL_VERSION_MICRO  0
->>>>>>> 2a6eaeaa
 
 #define LIBAVUTIL_VERSION_INT   AV_VERSION_INT(LIBAVUTIL_VERSION_MAJOR, \
                                                LIBAVUTIL_VERSION_MINOR, \

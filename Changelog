--- conflicted
+++ resolved
@@ -32,14 +32,8 @@
 - AAC ELD 480 decoding
 - Intel QSV-accelerated H.264 decoding
 - DSS SP decoder and DSS demuxer
-<<<<<<< HEAD
 - Fix stsd atom corruption in DNxHD QuickTimes
-=======
-- RTP depacketizer for AC3 payload format (RFC 4184)
-- RTP depacketizer for loss tolerant payload format for MP3 audio (RFC 5219)
-- RTP depacketizer for DV (RFC 6469)
 - Canopus HQX decoder
->>>>>>> 35c6ce76
 
 
 version 2.5:

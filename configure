--- conflicted
+++ resolved
@@ -6843,14 +6843,6 @@
 
 cp_if_changed $TMPH libavutil/avconfig.h
 
-<<<<<<< HEAD
-if test -n "$WARNINGS"; then
-    printf "\n%s%s$WARNINGS%s" "$warn_color" "$bold_color" "$reset_color"
-    enabled fatal_warnings && exit 1
-fi
-
-=======
->>>>>>> 1f821e5a
 # generate the lists of enabled components
 print_enabled_components(){
     file=$1
@@ -6868,7 +6860,10 @@
 print_enabled_components libavcodec/bsf_list.c AVBitStreamFilter bitstream_filters $BSF_LIST
 print_enabled_components libavformat/protocol_list.c URLProtocol url_protocols $PROTOCOL_LIST
 
-test -n "$WARNINGS" && printf "\n$WARNINGS"
+if test -n "$WARNINGS"; then
+    printf "\n%s%s$WARNINGS%s" "$warn_color" "$bold_color" "$reset_color"
+    enabled fatal_warnings && exit 1
+fi
 
 # build pkg-config files
 

--- conflicted
+++ resolved
@@ -2012,11 +2012,8 @@
     cc
     cpu
     cross_prefix
-<<<<<<< HEAD
+    custom_allocator
     cxx
-=======
-    custom_allocator
->>>>>>> 8ae1d87a
     dep_cc
     doxygen
     env

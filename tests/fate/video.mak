FATE_4XM += fate-4xm-1
fate-4xm-1: CMD = framecrc -i $(SAMPLES)/4xm/version1.4xm -pix_fmt rgb24 -an

FATE_4XM += fate-4xm-2
fate-4xm-2: CMD = framecrc -i $(SAMPLES)/4xm/version2.4xm -pix_fmt rgb24 -an

FATE_VIDEO += $(FATE_4XM)
fate-4xm: $(FATE_4XM)

FATE_VIDEO += fate-aasc
fate-aasc: CMD = framecrc -i $(SAMPLES)/aasc/AASC-1.5MB.AVI -pix_fmt rgb24

FATE_VIDEO += fate-alg-mm
fate-alg-mm: CMD = framecrc -i $(SAMPLES)/alg-mm/ibmlogo.mm -an -pix_fmt rgb24

FATE_VIDEO += fate-amv
fate-amv: CMD = framecrc -idct simple -i $(SAMPLES)/amv/MTV_high_res_320x240_sample_Penguin_Joke_MTV_from_WMV.amv -t 10 -an

FATE_VIDEO += fate-ansi
fate-ansi: CMD = framecrc -chars_per_frame 44100 -i $(SAMPLES)/ansi/TRE-IOM5.ANS -pix_fmt rgb24

FATE_VIDEO += fate-armovie-escape124
fate-armovie-escape124: CMD = framecrc -i $(SAMPLES)/rpl/ESCAPE.RPL -pix_fmt rgb24

FATE_VIDEO += fate-auravision-v1
fate-auravision-v1: CMD = framecrc -i $(SAMPLES)/auravision/SOUVIDEO.AVI -an

FATE_VIDEO += fate-auravision-v2
fate-auravision-v2: CMD = framecrc -i $(SAMPLES)/auravision/salma-hayek-in-ugly-betty-partial-avi -an

FATE_VIDEO += fate-bethsoft-vid
fate-bethsoft-vid: CMD = framecrc -i $(SAMPLES)/bethsoft-vid/ANIM0001.VID -t 5 -pix_fmt rgb24

FATE_VIDEO += fate-bfi
fate-bfi: CMD = framecrc -i $(SAMPLES)/bfi/2287.bfi -pix_fmt rgb24

FATE_VIDEO += fate-bink-video
fate-bink-video: CMD = framecrc -i $(SAMPLES)/bink/hol2br.bik

FATE_VIDEO += fate-bmv-video
fate-bmv-video: CMD = framecrc -i $(SAMPLES)/bmv/SURFING-partial.BMV -pix_fmt rgb24 -an

FATE_VIDEO += fate-cdgraphics
fate-cdgraphics: CMD = framecrc -i $(SAMPLES)/cdgraphics/BrotherJohn.cdg -pix_fmt rgb24 -t 1

FATE_VIDEO += fate-cljr
fate-cljr: CMD = framecrc -i $(SAMPLES)/cljr/testcljr-partial.avi

FATE_VIDEO += fate-corepng
fate-corepng: CMD = framecrc -i $(SAMPLES)/png1/corepng-partial.avi

FATE_VIDEO += fate-creatureshock-avs
fate-creatureshock-avs: CMD = framecrc -i $(SAMPLES)/creatureshock-avs/OUTATIME.AVS -pix_fmt rgb24

FATE_CVID += fate-cvid-partial
fate-cvid-partial: CMD = framecrc -i $(SAMPLES)/cvid/laracroft-cinepak-partial.avi -an

FATE_CVID += fate-cvid-palette
fate-cvid-palette: CMD = framecrc -i $(SAMPLES)/cvid/catfight-cvid-pal8-partial.mov -pix_fmt rgb24 -an

FATE_CVID += fate-cvid-grayscale
fate-cvid-grayscale: CMD = framecrc -i $(SAMPLES)/cvid/pcitva15.avi -an

FATE_VIDEO += $(FATE_CVID)
fate-cvid: $(FATE_CVID)

FATE_VIDEO += fate-cyberia-c93
fate-cyberia-c93: CMD = framecrc -i $(SAMPLES)/cyberia-c93/intro1.c93 -t 3 -pix_fmt rgb24

FATE_VIDEO += fate-cyuv
fate-cyuv: CMD = framecrc -i $(SAMPLES)/cyuv/cyuv.avi

FATE_VIDEO += fate-delphine-cin-video
fate-delphine-cin-video: CMD = framecrc -i $(SAMPLES)/delphine-cin/LOGO-partial.CIN -pix_fmt rgb24 -an

FATE_VIDEO += fate-deluxepaint-anm
fate-deluxepaint-anm: CMD = framecrc -i $(SAMPLES)/deluxepaint-anm/INTRO1.ANM -pix_fmt rgb24

FATE_TRUEMOTION1 += fate-truemotion1-15
fate-truemotion1-15: CMD = framecrc -i $(SAMPLES)/duck/phant2-940.duk -pix_fmt rgb24 -an

FATE_TRUEMOTION1 += fate-truemotion1-24
fate-truemotion1-24: CMD = framecrc -i $(SAMPLES)/duck/sonic3dblast_intro-partial.avi -pix_fmt rgb24 -an

FATE_VIDEO += $(FATE_TRUEMOTION1)
fate-truemotion1: $(FATE_TRUEMOTION1)

FATE_VIDEO += fate-truemotion2
fate-truemotion2: CMD = framecrc -i $(SAMPLES)/duck/tm20.avi

FATE_DXA += fate-dxa-feeble
fate-dxa-feeble: CMD = framecrc -i $(SAMPLES)/dxa/meetsquid.dxa -t 2 -pix_fmt rgb24 -an

FATE_DXA += fate-dxa-scummvm
fate-dxa-scummvm: CMD = framecrc -i $(SAMPLES)/dxa/scummvm.dxa -pix_fmt rgb24

FATE_VIDEO += $(FATE_DXA)
fate-dxa: $(FATE_DXA)

FATE_SAMPLES_PCM += fate-film-cvid
fate-film-cvid: CMD = framecrc -i $(SAMPLES)/film/logo-capcom.cpk -an

FATE_FLIC += fate-flic-af11-palette-change
fate-flic-af11-palette-change: CMD = framecrc -i $(SAMPLES)/fli/fli-engines.fli -t 3.3 -pix_fmt rgb24

FATE_FLIC += fate-flic-af12
fate-flic-af12: CMD = framecrc -i $(SAMPLES)/fli/jj00c2.fli -pix_fmt rgb24

FATE_FLIC += fate-flic-magiccarpet
fate-flic-magiccarpet: CMD = framecrc -i $(SAMPLES)/fli/intel.dat -pix_fmt rgb24

FATE_VIDEO += $(FATE_FLIC)
fate-flic: $(FATE_FLIC)

FATE_VIDEO += fate-frwu
fate-frwu: CMD = framecrc -i $(SAMPLES)/frwu/frwu.avi

FATE_VIDEO += fate-id-cin-video
fate-id-cin-video: CMD = framecrc -i $(SAMPLES)/idcin/idlog-2MB.cin -pix_fmt rgb24

FATE_VIDEO-$(CONFIG_AVFILTER) += fate-idroq-video-encode
fate-idroq-video-encode: CMD = md5 -f image2 -vcodec pgmyuv -i $(SAMPLES)/ffmpeg-synthetic/vsynth1/%02d.pgm -sws_flags +bitexact -vf pad=512:512:80:112 -f roq -t 0.2

FATE_IFF += fate-iff-byterun1
fate-iff-byterun1: CMD = framecrc -i $(SAMPLES)/iff/ASH.LBM -pix_fmt rgb24

FATE_IFF += fate-iff-fibonacci
fate-iff-fibonacci: CMD = md5 -i $(SAMPLES)/iff/dasboot-in-compressed -f s16le

FATE_IFF += fate-iff-ilbm
fate-iff-ilbm: CMD = framecrc -i $(SAMPLES)/iff/lms-matriks.ilbm -pix_fmt rgb24

FATE_VIDEO += $(FATE_IFF)
fate-iff: $(FATE_IFF)

FATE_VIDEO += fate-interplay-mve-8bit
fate-interplay-mve-8bit: CMD = framecrc -i $(SAMPLES)/interplay-mve/interplay-logo-2MB.mve -pix_fmt rgb24 -an

FATE_VIDEO += fate-interplay-mve-16bit
fate-interplay-mve-16bit: CMD = framecrc -i $(SAMPLES)/interplay-mve/descent3-level5-16bit-partial.mve -pix_fmt rgb24 -an

FATE_VIDEO += fate-jv
fate-jv: CMD = framecrc -i $(SAMPLES)/jv/intro.jv -pix_fmt rgb24 -an

FATE_VIDEO += fate-kgv1
fate-kgv1: CMD = framecrc -i $(SAMPLES)/kega/kgv1.avi -pix_fmt rgb555le -an

FATE_VIDEO += fate-kmvc
fate-kmvc: CMD = framecrc -i $(SAMPLES)/KMVC/LOGO1.AVI -an -t 3 -pix_fmt rgb24

FATE_VIDEO += fate-mdec
fate-mdec: CMD = framecrc -idct simple -i $(SAMPLES)/ea-dct/NFS2Esprit-partial.dct -an

FATE_VIDEO += fate-mdec-v3
fate-mdec-v3: CMD = framecrc -idct simple -i $(SAMPLES)/psx-str/abc000_cut.str -an

FATE_VIDEO += fate-mimic
fate-mimic: CMD = framecrc -idct simple -i $(SAMPLES)/mimic/mimic2-womanloveffmpeg.cam

FATE_VIDEO += fate-mjpegb
fate-mjpegb: CMD = framecrc -idct simple -flags +bitexact -i $(SAMPLES)/mjpegb/mjpegb_part.mov -an

FATE_VIDEO += fate-motionpixels
fate-motionpixels: CMD = framecrc -i $(SAMPLES)/motion-pixels/INTRO-partial.MVI -an -pix_fmt rgb24 -vframes 111

FATE_VIDEO += fate-mpeg2-field-enc
fate-mpeg2-field-enc: CMD = framecrc -flags +bitexact -dct fastint -idct simple -i $(SAMPLES)/mpeg2/mpeg2_field_encoding.ts -an

# FIXME dropped frames in this test because of coarse timebase
<<<<<<< HEAD
FATE_VIDEO += fate-nuv
fate-nuv: CMD = framecrc -idct simple -i $(SAMPLES)/nuv/Today.nuv -an
=======
FATE_NUV += fate-nuv-rtjpeg
fate-nuv-rtjpeg: CMD = framecrc -idct simple -i $(SAMPLES)/nuv/Today.nuv -an

FATE_NUV += fate-nuv-rtjpeg-fh
fate-nuv-rtjpeg-fh: CMD = framecrc -idct simple -i $(SAMPLES)/nuv/rtjpeg_frameheader.nuv -an

FATE_SAMPLES_AVCONV += $(FATE_NUV)
fate-nuv: $(FATE_NUV)
>>>>>>> 5864eb42

FATE_VIDEO += fate-paf-video
fate-paf-video: CMD = framecrc -i $(SAMPLES)/paf/hod1-partial.paf -pix_fmt rgb24 -an

FATE_VIDEO += fate-qpeg
fate-qpeg: CMD = framecrc -i $(SAMPLES)/qpeg/Clock.avi -an -pix_fmt rgb24

FATE_VIDEO += fate-r210
fate-r210: CMD = framecrc -i $(SAMPLES)/r210/r210.avi -pix_fmt rgb48le

FATE_VIDEO += fate-rl2
fate-rl2: CMD = framecrc -i $(SAMPLES)/rl2/Z4915300.RL2 -pix_fmt rgb24 -an

FATE_VIDEO += fate-roqvideo
fate-roqvideo: CMD = framecrc -i $(SAMPLES)/idroq/idlogo.roq -an

FATE_VIDEO += fate-sanm
fate-sanm: CMD = framecrc -i $(SAMPLES)/smush/ronin_part.znm -an -pix_fmt rgb24

FATA_VIDEO += fate-sierra-vmd-video
fate-sierra-vmd-video: CMD = framecrc -i $(SAMPLES)/vmd/12.vmd -pix_fmt rgb24 -an

FATA_VIDEO += fate-smacker-video
fate-smacker-video: CMD = framecrc -i $(SAMPLES)/smacker/wetlogo.smk -pix_fmt rgb24 -an

FATE_VIDEO += fate-smc
fate-smc: CMD = framecrc -i $(SAMPLES)/smc/cass_schi.qt -pix_fmt rgb24

FATE_VIDEO += fate-sp5x
fate-sp5x: CMD = framecrc -idct simple -i $(SAMPLES)/sp5x/sp5x_problem.avi

FATE_VIDEO += fate-thp
fate-thp: CMD = framecrc -idct simple -i $(SAMPLES)/thp/pikmin2-opening1-partial.thp -an

FATE_VIDEO += fate-tiertex-seq
fate-tiertex-seq: CMD = framecrc -i $(SAMPLES)/tiertex-seq/Gameover.seq -pix_fmt rgb24

FATE_VIDEO += fate-tmv
fate-tmv: CMD = framecrc -i $(SAMPLES)/tmv/pop-partial.tmv -pix_fmt rgb24

FATE_TXD += fate-txd-16bpp
fate-txd-16bpp: CMD = framecrc -i $(SAMPLES)/txd/misc.txd -pix_fmt bgra -an

FATE_TXD += fate-txd-pal8
fate-txd-pal8: CMD = framecrc -i $(SAMPLES)/txd/outro.txd -pix_fmt rgb24 -an

FATE_VIDEO += $(FATE_TXD)
fate-txd: $(FATE_TXD)

FATE_VIDEO += fate-ulti
fate-ulti: CMD = framecrc -i $(SAMPLES)/ulti/hit12w.avi -an

FATE_VIDEO += fate-v210
fate-v210: CMD = framecrc -i $(SAMPLES)/v210/v210_720p-partial.avi -pix_fmt yuv422p16be -an

FATE_VIDEO += fate-v410dec
fate-v410dec: CMD = framecrc -i $(SAMPLES)/v410/lenav410.mov -pix_fmt yuv444p10le

FATE_VIDEO += fate-v410enc
fate-v410enc: tests/vsynth1/00.pgm
fate-v410enc: CMD = md5 -f image2 -vcodec pgmyuv -i $(TARGET_PATH)/tests/vsynth1/%02d.pgm -flags +bitexact -vcodec v410 -f avi

FATE_VIDEO += fate-vcr1
fate-vcr1: CMD = framecrc -i $(SAMPLES)/vcr1/VCR1test.avi -an

FATE_VIDEO += fate-videoxl
fate-videoxl: CMD = framecrc -i $(SAMPLES)/vixl/pig-vixl.avi

FATE_VIDEO += fate-vqa-cc
fate-vqa-cc: CMD = framecrc -i $(SAMPLES)/vqa/cc-demo1-partial.vqa -pix_fmt rgb24 -an

FATE_VIDEO += fate-wc3movie-xan
fate-wc3movie-xan: CMD = framecrc -i $(SAMPLES)/wc3movie/SC_32-part.MVE -pix_fmt rgb24

FATE_VIDEO += fate-wnv1
fate-wnv1: CMD = framecrc -i $(SAMPLES)/wnv1/wnv1-codec.avi -an

FATE_VIDEO += fate-yop
fate-yop: CMD = framecrc -i $(SAMPLES)/yop/test1.yop -pix_fmt rgb24 -an

FATE_VIDEO += fate-xxan-wc4
fate-xxan-wc4: CMD = framecrc -i $(SAMPLES)/wc4-xan/wc4trailer-partial.avi -an

FATE_VIDEO += $(FATE_VIDEO-yes)

FATE_SAMPLES_FFMPEG += $(FATE_VIDEO)
fate-video: $(FATE_VIDEO)<|MERGE_RESOLUTION|>--- conflicted
+++ resolved
@@ -167,19 +167,14 @@
 fate-mpeg2-field-enc: CMD = framecrc -flags +bitexact -dct fastint -idct simple -i $(SAMPLES)/mpeg2/mpeg2_field_encoding.ts -an
 
 # FIXME dropped frames in this test because of coarse timebase
-<<<<<<< HEAD
-FATE_VIDEO += fate-nuv
-fate-nuv: CMD = framecrc -idct simple -i $(SAMPLES)/nuv/Today.nuv -an
-=======
 FATE_NUV += fate-nuv-rtjpeg
 fate-nuv-rtjpeg: CMD = framecrc -idct simple -i $(SAMPLES)/nuv/Today.nuv -an
 
 FATE_NUV += fate-nuv-rtjpeg-fh
 fate-nuv-rtjpeg-fh: CMD = framecrc -idct simple -i $(SAMPLES)/nuv/rtjpeg_frameheader.nuv -an
 
-FATE_SAMPLES_AVCONV += $(FATE_NUV)
+FATE_VIDEO += $(FATE_NUV)
 fate-nuv: $(FATE_NUV)
->>>>>>> 5864eb42
 
 FATE_VIDEO += fate-paf-video
 fate-paf-video: CMD = framecrc -i $(SAMPLES)/paf/hod1-partial.paf -pix_fmt rgb24 -an

/*
 * Register all the formats and protocols
 * Copyright (c) 2000, 2001, 2002 Fabrice Bellard
 *
 * This file is part of FFmpeg.
 *
 * FFmpeg is free software; you can redistribute it and/or
 * modify it under the terms of the GNU Lesser General Public
 * License as published by the Free Software Foundation; either
 * version 2.1 of the License, or (at your option) any later version.
 *
 * FFmpeg is distributed in the hope that it will be useful,
 * but WITHOUT ANY WARRANTY; without even the implied warranty of
 * MERCHANTABILITY or FITNESS FOR A PARTICULAR PURPOSE.  See the GNU
 * Lesser General Public License for more details.
 *
 * You should have received a copy of the GNU Lesser General Public
 * License along with FFmpeg; if not, write to the Free Software
 * Foundation, Inc., 51 Franklin Street, Fifth Floor, Boston, MA 02110-1301 USA
 */
#include "avformat.h"
#include "rtp.h"
#include "rdt.h"
#include "url.h"
#include "version.h"

#define REGISTER_MUXER(X,x) { \
    extern AVOutputFormat ff_##x##_muxer; \
    if(CONFIG_##X##_MUXER) av_register_output_format(&ff_##x##_muxer); }

#define REGISTER_DEMUXER(X,x) { \
    extern AVInputFormat ff_##x##_demuxer; \
    if(CONFIG_##X##_DEMUXER) av_register_input_format(&ff_##x##_demuxer); }

#define REGISTER_MUXDEMUX(X,x)  REGISTER_MUXER(X,x); REGISTER_DEMUXER(X,x)

#define REGISTER_PROTOCOL(X,x) { \
    extern URLProtocol ff_##x##_protocol; \
    if(CONFIG_##X##_PROTOCOL) ffurl_register_protocol(&ff_##x##_protocol, sizeof(ff_##x##_protocol)); }

void av_register_all(void)
{
    static int initialized;

    if (initialized)
        return;
    initialized = 1;

    avcodec_register_all();

    /* (de)muxers */
    REGISTER_MUXER    (A64, a64);
    REGISTER_DEMUXER  (AAC, aac);
    REGISTER_MUXDEMUX (AC3, ac3);
    REGISTER_DEMUXER  (ACT, act);
    REGISTER_DEMUXER  (ADF, adf);
    REGISTER_MUXER    (ADTS, adts);
    REGISTER_MUXDEMUX (ADX, adx);
    REGISTER_DEMUXER  (AEA, aea);
    REGISTER_MUXDEMUX (AIFF, aiff);
    REGISTER_MUXDEMUX (AMR, amr);
    REGISTER_DEMUXER  (ANM, anm);
    REGISTER_DEMUXER  (APC, apc);
    REGISTER_DEMUXER  (APE, ape);
    REGISTER_MUXDEMUX (ASF, asf);
    REGISTER_MUXDEMUX (ASS, ass);
    REGISTER_MUXER    (ASF_STREAM, asf_stream);
    REGISTER_MUXDEMUX (AU, au);
    REGISTER_MUXDEMUX (AVI, avi);
    REGISTER_DEMUXER  (AVISYNTH, avisynth);
    REGISTER_MUXER    (AVM2, avm2);
    REGISTER_DEMUXER  (AVR, avr);
    REGISTER_DEMUXER  (AVS, avs);
    REGISTER_DEMUXER  (BETHSOFTVID, bethsoftvid);
    REGISTER_DEMUXER  (BFI, bfi);
    REGISTER_DEMUXER  (BINTEXT, bintext);
    REGISTER_DEMUXER  (BINK, bink);
    REGISTER_MUXDEMUX (BIT, bit);
    REGISTER_DEMUXER  (BMV, bmv);
    REGISTER_DEMUXER  (C93, c93);
    REGISTER_MUXDEMUX (CAF, caf);
    REGISTER_MUXDEMUX (CAVSVIDEO, cavsvideo);
    REGISTER_DEMUXER  (CDG, cdg);
    REGISTER_DEMUXER  (CDXL, cdxl);
    REGISTER_MUXER    (CRC, crc);
    REGISTER_MUXDEMUX (DAUD, daud);
    REGISTER_DEMUXER  (DFA, dfa);
    REGISTER_MUXDEMUX (DIRAC, dirac);
    REGISTER_MUXDEMUX (DNXHD, dnxhd);
    REGISTER_DEMUXER  (DSICIN, dsicin);
    REGISTER_MUXDEMUX (DTS, dts);
    REGISTER_DEMUXER  (DTSHD, dtshd);
    REGISTER_MUXDEMUX (DV, dv);
    REGISTER_DEMUXER  (DXA, dxa);
    REGISTER_DEMUXER  (EA, ea);
    REGISTER_DEMUXER  (EA_CDATA, ea_cdata);
    REGISTER_MUXDEMUX (EAC3, eac3);
    REGISTER_MUXER    (F4V, f4v);
    REGISTER_MUXDEMUX (FFM, ffm);
    REGISTER_MUXDEMUX (FFMETADATA, ffmetadata);
    REGISTER_MUXDEMUX (FILMSTRIP, filmstrip);
    REGISTER_MUXDEMUX (FLAC, flac);
    REGISTER_DEMUXER  (FLIC, flic);
    REGISTER_MUXDEMUX (FLV, flv);
    REGISTER_DEMUXER  (FOURXM, fourxm);
    REGISTER_MUXER    (FRAMECRC, framecrc);
    REGISTER_MUXER    (FRAMEMD5, framemd5);
    REGISTER_MUXDEMUX (G722, g722);
    REGISTER_MUXDEMUX (G723_1, g723_1);
    REGISTER_DEMUXER  (G729, g729);
    REGISTER_MUXER    (GIF, gif);
    REGISTER_DEMUXER  (GSM, gsm);
    REGISTER_MUXDEMUX (GXF, gxf);
    REGISTER_MUXDEMUX (H261, h261);
    REGISTER_MUXDEMUX (H263, h263);
    REGISTER_MUXDEMUX (H264, h264);
<<<<<<< HEAD
    REGISTER_DEMUXER  (HLS, hls);
    REGISTER_MUXDEMUX (ICO, ico);
=======
    REGISTER_MUXDEMUX (HLS, hls);
>>>>>>> 5e9c6ef8
    REGISTER_DEMUXER  (IDCIN, idcin);
    REGISTER_DEMUXER  (IDF, idf);
    REGISTER_DEMUXER  (IFF, iff);
    REGISTER_MUXDEMUX (ILBC, ilbc);
    REGISTER_MUXDEMUX (IMAGE2, image2);
    REGISTER_MUXDEMUX (IMAGE2PIPE, image2pipe);
    REGISTER_DEMUXER  (INGENIENT, ingenient);
    REGISTER_DEMUXER  (IPMOVIE, ipmovie);
    REGISTER_MUXER    (IPOD, ipod);
    REGISTER_MUXER    (ISMV, ismv);
    REGISTER_DEMUXER  (ISS, iss);
    REGISTER_DEMUXER  (IV8, iv8);
    REGISTER_MUXDEMUX (IVF, ivf);
    REGISTER_MUXDEMUX (JACOSUB, jacosub);
    REGISTER_DEMUXER  (JV, jv);
    REGISTER_MUXDEMUX (LATM, latm);
    REGISTER_DEMUXER  (LMLM4, lmlm4);
    REGISTER_DEMUXER  (LOAS, loas);
    REGISTER_DEMUXER  (LVF, lvf);
    REGISTER_DEMUXER  (LXF, lxf);
    REGISTER_MUXDEMUX (M4V, m4v);
    REGISTER_MUXER    (MD5, md5);
    REGISTER_MUXDEMUX (MATROSKA, matroska);
    REGISTER_MUXER    (MATROSKA_AUDIO, matroska_audio);
    REGISTER_DEMUXER  (MGSTS, mgsts);
    REGISTER_MUXDEMUX (MICRODVD, microdvd);
    REGISTER_MUXDEMUX (MJPEG, mjpeg);
    REGISTER_MUXDEMUX (MLP, mlp);
    REGISTER_DEMUXER  (MM, mm);
    REGISTER_MUXDEMUX (MMF, mmf);
    REGISTER_MUXDEMUX (MOV, mov);
    REGISTER_MUXER    (MP2, mp2);
    REGISTER_MUXDEMUX (MP3, mp3);
    REGISTER_MUXER    (MP4, mp4);
    REGISTER_DEMUXER  (MPC, mpc);
    REGISTER_DEMUXER  (MPC8, mpc8);
    REGISTER_MUXER    (MPEG1SYSTEM, mpeg1system);
    REGISTER_MUXER    (MPEG1VCD, mpeg1vcd);
    REGISTER_MUXER    (MPEG1VIDEO, mpeg1video);
    REGISTER_MUXER    (MPEG2DVD, mpeg2dvd);
    REGISTER_MUXER    (MPEG2SVCD, mpeg2svcd);
    REGISTER_MUXER    (MPEG2VIDEO, mpeg2video);
    REGISTER_MUXER    (MPEG2VOB, mpeg2vob);
    REGISTER_DEMUXER  (MPEGPS, mpegps);
    REGISTER_MUXDEMUX (MPEGTS, mpegts);
    REGISTER_DEMUXER  (MPEGTSRAW, mpegtsraw);
    REGISTER_DEMUXER  (MPEGVIDEO, mpegvideo);
    REGISTER_MUXER    (MPJPEG, mpjpeg);
    REGISTER_DEMUXER  (MSNWC_TCP, msnwc_tcp);
    REGISTER_DEMUXER  (MTV, mtv);
    REGISTER_DEMUXER  (MVI, mvi);
    REGISTER_MUXDEMUX (MXF, mxf);
    REGISTER_MUXER    (MXF_D10, mxf_d10);
    REGISTER_DEMUXER  (MXG, mxg);
    REGISTER_DEMUXER  (NC, nc);
    REGISTER_DEMUXER  (NSV, nsv);
    REGISTER_MUXER    (NULL, null);
    REGISTER_MUXDEMUX (NUT, nut);
    REGISTER_DEMUXER  (NUV, nuv);
    REGISTER_MUXDEMUX (OGG, ogg);
    REGISTER_MUXDEMUX (OMA, oma);
    REGISTER_DEMUXER  (PAF, paf);
    REGISTER_MUXDEMUX (PCM_ALAW,  pcm_alaw);
    REGISTER_MUXDEMUX (PCM_MULAW, pcm_mulaw);
    REGISTER_MUXDEMUX (PCM_F64BE, pcm_f64be);
    REGISTER_MUXDEMUX (PCM_F64LE, pcm_f64le);
    REGISTER_MUXDEMUX (PCM_F32BE, pcm_f32be);
    REGISTER_MUXDEMUX (PCM_F32LE, pcm_f32le);
    REGISTER_MUXDEMUX (PCM_S32BE, pcm_s32be);
    REGISTER_MUXDEMUX (PCM_S32LE, pcm_s32le);
    REGISTER_MUXDEMUX (PCM_S24BE, pcm_s24be);
    REGISTER_MUXDEMUX (PCM_S24LE, pcm_s24le);
    REGISTER_MUXDEMUX (PCM_S16BE, pcm_s16be);
    REGISTER_MUXDEMUX (PCM_S16LE, pcm_s16le);
    REGISTER_MUXDEMUX (PCM_S8,    pcm_s8);
    REGISTER_MUXDEMUX (PCM_U32BE, pcm_u32be);
    REGISTER_MUXDEMUX (PCM_U32LE, pcm_u32le);
    REGISTER_MUXDEMUX (PCM_U24BE, pcm_u24be);
    REGISTER_MUXDEMUX (PCM_U24LE, pcm_u24le);
    REGISTER_MUXDEMUX (PCM_U16BE, pcm_u16be);
    REGISTER_MUXDEMUX (PCM_U16LE, pcm_u16le);
    REGISTER_MUXDEMUX (PCM_U8,    pcm_u8);
    REGISTER_DEMUXER  (PMP, pmp);
    REGISTER_MUXER    (PSP, psp);
    REGISTER_DEMUXER  (PVA, pva);
    REGISTER_DEMUXER  (QCP, qcp);
    REGISTER_DEMUXER  (R3D, r3d);
    REGISTER_MUXDEMUX (RAWVIDEO, rawvideo);
    REGISTER_DEMUXER  (REALTEXT, realtext);
    REGISTER_DEMUXER  (RL2, rl2);
    REGISTER_MUXDEMUX (RM, rm);
    REGISTER_MUXDEMUX (ROQ, roq);
    REGISTER_DEMUXER  (RPL, rpl);
    REGISTER_MUXDEMUX (RSO, rso);
    REGISTER_MUXDEMUX (RTP, rtp);
    REGISTER_MUXDEMUX (RTSP, rtsp);
    REGISTER_DEMUXER  (SAMI, sami);
    REGISTER_MUXDEMUX (SAP, sap);
    REGISTER_DEMUXER  (SBG, sbg);
    REGISTER_DEMUXER  (SDP, sdp);
#if CONFIG_RTPDEC
    av_register_rtp_dynamic_payload_handlers();
    av_register_rdt_dynamic_payload_handlers();
#endif
    REGISTER_DEMUXER  (SEGAFILM, segafilm);
    REGISTER_MUXER    (SEGMENT, segment);
    REGISTER_MUXER    (SEGMENT, stream_segment);
    REGISTER_DEMUXER  (SHORTEN, shorten);
    REGISTER_DEMUXER  (SIFF, siff);
    REGISTER_DEMUXER  (SMACKER, smacker);
    REGISTER_MUXDEMUX (SMJPEG, smjpeg);
    REGISTER_MUXER    (SMOOTHSTREAMING, smoothstreaming);
    REGISTER_DEMUXER  (SMUSH, smush);
    REGISTER_DEMUXER  (SOL, sol);
    REGISTER_MUXDEMUX (SOX, sox);
    REGISTER_MUXDEMUX (SPDIF, spdif);
    REGISTER_MUXDEMUX (SRT, srt);
    REGISTER_DEMUXER  (STR, str);
    REGISTER_DEMUXER  (SUBVIEWER, subviewer);
    REGISTER_MUXDEMUX (SWF, swf);
    REGISTER_DEMUXER  (TAK, tak);
    REGISTER_MUXER    (TG2, tg2);
    REGISTER_MUXER    (TGP, tgp);
    REGISTER_DEMUXER  (THP, thp);
    REGISTER_DEMUXER  (TIERTEXSEQ, tiertexseq);
    REGISTER_MUXER    (MKVTIMESTAMP_V2, mkvtimestamp_v2);
    REGISTER_DEMUXER  (TMV, tmv);
    REGISTER_MUXDEMUX (TRUEHD, truehd);
    REGISTER_DEMUXER  (TTA, tta);
    REGISTER_DEMUXER  (TXD, txd);
    REGISTER_DEMUXER  (TTY, tty);
    REGISTER_DEMUXER  (VC1, vc1);
    REGISTER_MUXDEMUX (VC1T, vc1t);
    REGISTER_DEMUXER  (VMD, vmd);
    REGISTER_MUXDEMUX (VOC, voc);
    REGISTER_DEMUXER  (VQF, vqf);
    REGISTER_DEMUXER  (W64, w64);
    REGISTER_MUXDEMUX (WAV, wav);
    REGISTER_DEMUXER  (WC3, wc3);
    REGISTER_MUXER    (WEBM, webm);
    REGISTER_DEMUXER  (WEBVTT, webvtt);
    REGISTER_DEMUXER  (WSAUD, wsaud);
    REGISTER_DEMUXER  (WSVQA, wsvqa);
    REGISTER_MUXDEMUX (WTV, wtv);
    REGISTER_MUXDEMUX (WV, wv);
    REGISTER_DEMUXER  (XA, xa);
    REGISTER_DEMUXER  (XBIN, xbin);
    REGISTER_DEMUXER  (XMV, xmv);
    REGISTER_DEMUXER  (XWMA, xwma);
    REGISTER_DEMUXER  (YOP, yop);
    REGISTER_MUXDEMUX (YUV4MPEGPIPE, yuv4mpegpipe);

    /* external libraries */
#if CONFIG_LIBMODPLUG
    REGISTER_DEMUXER  (LIBMODPLUG, libmodplug);
#endif
    /* protocols */
#if FF_API_APPLEHTTP_PROTO
    REGISTER_PROTOCOL (APPLEHTTP, applehttp);
#endif
    REGISTER_PROTOCOL (BLURAY, bluray);
    REGISTER_PROTOCOL (CACHE, cache);
    REGISTER_PROTOCOL (CONCAT, concat);
    REGISTER_PROTOCOL (CRYPTO, crypto);
    REGISTER_PROTOCOL (FFRTMPCRYPT, ffrtmpcrypt);
    REGISTER_PROTOCOL (FFRTMPHTTP, ffrtmphttp);
    REGISTER_PROTOCOL (FILE, file);
    REGISTER_PROTOCOL (GOPHER, gopher);
    REGISTER_PROTOCOL (HLS, hls);
    REGISTER_PROTOCOL (HTTP, http);
    REGISTER_PROTOCOL (HTTPPROXY, httpproxy);
    REGISTER_PROTOCOL (HTTPS, https);
    REGISTER_PROTOCOL (MMSH, mmsh);
    REGISTER_PROTOCOL (MMST, mmst);
    REGISTER_PROTOCOL (MD5,  md5);
    REGISTER_PROTOCOL (PIPE, pipe);
    REGISTER_PROTOCOL (RTMP, rtmp);
    REGISTER_PROTOCOL (RTMPE, rtmpe);
    REGISTER_PROTOCOL (RTMPS, rtmps);
    REGISTER_PROTOCOL (RTMPT, rtmpt);
    REGISTER_PROTOCOL (RTMPTE, rtmpte);
    REGISTER_PROTOCOL (RTMPTS, rtmpts);
    REGISTER_PROTOCOL (RTP, rtp);
    REGISTER_PROTOCOL (SCTP, sctp);
    REGISTER_PROTOCOL (TCP, tcp);
    REGISTER_PROTOCOL (TLS, tls);
    REGISTER_PROTOCOL (UDP, udp);

    /* external libraries */
    REGISTER_MUXDEMUX (LIBNUT, libnut);
    REGISTER_PROTOCOL (LIBRTMP, librtmp);
    REGISTER_PROTOCOL (LIBRTMPE, librtmpe);
    REGISTER_PROTOCOL (LIBRTMPS, librtmps);
    REGISTER_PROTOCOL (LIBRTMPT, librtmpt);
    REGISTER_PROTOCOL (LIBRTMPTE, librtmpte);
}<|MERGE_RESOLUTION|>--- conflicted
+++ resolved
@@ -114,12 +114,8 @@
     REGISTER_MUXDEMUX (H261, h261);
     REGISTER_MUXDEMUX (H263, h263);
     REGISTER_MUXDEMUX (H264, h264);
-<<<<<<< HEAD
-    REGISTER_DEMUXER  (HLS, hls);
+    REGISTER_MUXDEMUX (HLS, hls);
     REGISTER_MUXDEMUX (ICO, ico);
-=======
-    REGISTER_MUXDEMUX (HLS, hls);
->>>>>>> 5e9c6ef8
     REGISTER_DEMUXER  (IDCIN, idcin);
     REGISTER_DEMUXER  (IDF, idf);
     REGISTER_DEMUXER  (IFF, iff);

--- conflicted
+++ resolved
@@ -257,9 +257,6 @@
     return 0;
 }
 
-<<<<<<< HEAD
-static int h264_handle_packet_fu_a(AVFormatContext *ctx, PayloadContext *data, AVPacket *pkt,
-=======
 int ff_h264_handle_frag_packet(AVPacket *pkt, const uint8_t *buf, int len,
                                int start_bit, const uint8_t *nal_header,
                                int nal_header_len)
@@ -281,8 +278,7 @@
     return 0;
 }
 
-static int h264_handle_packet_fu_a(AVFormatContext *ctx, AVPacket *pkt,
->>>>>>> 3567b91e
+static int h264_handle_packet_fu_a(AVFormatContext *ctx, PayloadContext *data, AVPacket *pkt,
                                    const uint8_t *buf, int len,
                                    int *nal_counters, int nal_mask)
 {
